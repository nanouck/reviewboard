from __future__ import unicode_literals

from django.conf import settings
from django.contrib.auth.models import User
from django.core import mail
from django.template import TemplateSyntaxError
from django.utils.six.moves.urllib.request import urlopen
from djblets.siteconfig.models import SiteConfiguration
from djblets.testing.decorators import add_fixtures
from kgb import SpyAgency

from reviewboard.accounts.models import Profile
from reviewboard.admin.siteconfig import load_site_config
from reviewboard.notifications.email import (build_email_address,
                                             get_email_address_for_user,
                                             get_email_addresses_for_group)
<<<<<<< HEAD
from reviewboard.notifications.models import WebHookTarget
from reviewboard.notifications.webhooks import (FakeHTTPRequest,
                                                dispatch_webhook_event,
                                                render_custom_content)
from reviewboard.reviews.models import Group, Review, ReviewRequest
=======
from reviewboard.reviews.models import (Group,
                                        Review,
                                        ReviewRequest,
                                        ReviewRequestDraft)
>>>>>>> fcf8dcba
from reviewboard.site.models import LocalSite
from reviewboard.testing import TestCase


class EmailTestHelper(object):
    def assertValidRecipients(self, user_list, group_list=[]):
        recipient_list = mail.outbox[0].to + mail.outbox[0].cc
        self.assertEqual(len(recipient_list), len(user_list) + len(group_list))

        for user in user_list:
            self.assertTrue(get_email_address_for_user(
                User.objects.get(username=user)) in recipient_list,
                "user %s was not found in the recipient list" % user)

        groups = Group.objects.filter(name__in=group_list, local_site=None)
        for group in groups:
            for address in get_email_addresses_for_group(group):
                self.assertTrue(
                    address in recipient_list,
                    "group %s was not found in the recipient list" % address)


class UserEmailTests(TestCase, EmailTestHelper):
    def setUp(self):
        super(UserEmailTests, self).setUp()

        mail.outbox = []
        self.sender = 'noreply@example.com'

        siteconfig = SiteConfiguration.objects.get_current()
        siteconfig.set("mail_send_new_user_mail", True)
        siteconfig.save()
        load_site_config()

    def test_new_user_email(self):
        """
        Testing sending an e-mail after a new user has successfully registered.
        """
        new_user_info = {
            'username': 'NewUser',
            'password1': 'password',
            'password2': 'password',
            'email': 'newuser@example.com',
            'first_name': 'New',
            'last_name': 'User'
        }

        # Registration request have to be sent twice since djblets need to
        # validate cookies on the second request.
        self.client.get('/account/register/', new_user_info)
        self.client.post('/account/register/', new_user_info)

        siteconfig = SiteConfiguration.objects.get_current()
        admin_name = siteconfig.get('site_admin_name')
        admin_email_addr = siteconfig.get('site_admin_email')

        self.assertEqual(len(mail.outbox), 1)

        email = mail.outbox[0]
        self.assertEqual(email.subject,
                         "New Review Board user registration for NewUser")

        self.assertEqual(email.from_email, self.sender)
        self.assertEqual(email.extra_headers['From'], settings.SERVER_EMAIL)
        self.assertEqual(email.to[0], build_email_address(admin_name,
                                                          admin_email_addr))


class ReviewRequestEmailTests(TestCase, EmailTestHelper):
    """Tests the e-mail support."""
    fixtures = ['test_users']

    def setUp(self):
        super(ReviewRequestEmailTests, self).setUp()

        mail.outbox = []
        self.sender = 'noreply@example.com'

        siteconfig = SiteConfiguration.objects.get_current()
        siteconfig.set("mail_send_review_mail", True)
        siteconfig.set("mail_default_from", self.sender)
        siteconfig.save()
        load_site_config()

    def test_new_review_request_email(self):
        """Testing sending an e-mail when creating a new review request"""
        review_request = self.create_review_request(
            summary='My test review request')
        review_request.target_people.add(User.objects.get(username='grumpy'))
        review_request.target_people.add(User.objects.get(username='doc'))
        review_request.publish(review_request.submitter)

        from_email = get_email_address_for_user(review_request.submitter)

        self.assertEqual(len(mail.outbox), 1)
        self.assertEqual(mail.outbox[0].from_email, self.sender)
        self.assertEqual(mail.outbox[0].extra_headers['From'], from_email)
        self.assertEqual(mail.outbox[0].subject,
                         'Review Request %s: My test review request'
                         % review_request.pk)
        self.assertValidRecipients(['grumpy', 'doc'])

        message = mail.outbox[0].message()
        self.assertEqual(message['Sender'],
                         self._get_sender(review_request.submitter))

    def test_review_request_email_local_site_group(self):
        """Testing sending email when a group member is part of a Local Site"""
        # This was bug 3581.
        local_site = LocalSite.objects.create(name=self.local_site_name)

        group = self.create_review_group()
        user = User.objects.get(username='grumpy')

        local_site.users.add(user)
        local_site.admins.add(user)
        local_site.save()
        group.users.add(user)
        group.save()

        review_request = self.create_review_request()
        review_request.target_groups.add(group)
        review_request.publish(review_request.submitter)

        self.assertEqual(len(mail.outbox), 1)
        self.assertValidRecipients(['doc', 'grumpy'])

    def test_review_email(self):
        """Testing sending an e-mail when replying to a review request"""
        review_request = self.create_review_request(
            summary='My test review request')
        review_request.target_people.add(User.objects.get(username='grumpy'))
        review_request.target_people.add(User.objects.get(username='doc'))
        review_request.publish(review_request.submitter)

        # Clear the outbox.
        mail.outbox = []

        review = self.create_review(review_request=review_request)
        review.publish()

        from_email = get_email_address_for_user(review.user)

        self.assertEqual(len(mail.outbox), 1)
        email = mail.outbox[0]
        self.assertEqual(email.from_email, self.sender)
        self.assertEqual(email.extra_headers['From'], from_email)
        self.assertEqual(email.extra_headers['X-ReviewBoard-URL'],
                         'http://example.com/')
        self.assertEqual(email.extra_headers['X-ReviewRequest-URL'],
                         'http://example.com/r/%s/'
                         % review_request.display_id)
        self.assertEqual(email.subject,
                         'Re: Review Request %s: My test review request'
                         % review_request.display_id)
        self.assertValidRecipients([
            review_request.submitter.username,
            'grumpy',
            'doc',
        ])

        message = email.message()
        self.assertEqual(message['Sender'], self._get_sender(review.user))

    @add_fixtures(['test_site'])
    def test_review_email_with_site(self):
        """Testing sending an e-mail when replying to a review request
        on a Local Site
        """
        review_request = self.create_review_request(
            summary='My test review request',
            with_local_site=True)
        review_request.target_people.add(User.objects.get(username='grumpy'))
        review_request.target_people.add(User.objects.get(username='doc'))
        review_request.publish(review_request.submitter)

        # Ensure all the reviewers are on the site.
        site = review_request.local_site
        site.users.add(*list(review_request.target_people.all()))

        # Clear the outbox.
        mail.outbox = []

        review = self.create_review(review_request=review_request)
        review.publish()

        from_email = get_email_address_for_user(review.user)

        self.assertEqual(len(mail.outbox), 1)
        email = mail.outbox[0]
        self.assertEqual(email.from_email, self.sender)
        self.assertEqual(email.extra_headers['From'], from_email)
        self.assertEqual(email.extra_headers['X-ReviewBoard-URL'],
                         'http://example.com/s/local-site-1/')
        self.assertEqual(email.extra_headers['X-ReviewRequest-URL'],
                         'http://example.com/s/local-site-1/r/%s/'
                         % review_request.display_id)
        self.assertEqual(email.subject,
                         'Re: Review Request %s: My test review request'
                         % review_request.display_id)
        self.assertValidRecipients([
            review_request.submitter.username,
            'grumpy',
            'doc',
        ])

        message = email.message()
        self.assertEqual(message['Sender'], self._get_sender(review.user))

    def test_profile_should_send_email_setting(self):
        """Testing the Profile.should_send_email setting"""
        grumpy = User.objects.get(username='grumpy')
        profile = grumpy.get_profile()
        profile.should_send_email = False
        profile.save()

        review_request = self.create_review_request(
            summary='My test review request')
        review_request.target_people.add(grumpy)
        review_request.target_people.add(User.objects.get(username='doc'))
        review_request.publish(review_request.submitter)

        self.assertEqual(len(mail.outbox), 1)
        self.assertValidRecipients(['doc'])

    def test_review_close_no_email(self):
        """Tests e-mail is not generated when a review is closed and e-mail
        setting is False
        """
        review_request = self.create_review_request()
        review_request.publish(review_request.submitter)

        # Clear the outbox.
        mail.outbox = []

        review_request.close(ReviewRequest.SUBMITTED, review_request.submitter)

        # Verify that no email is generated as option is false by default
        self.assertEqual(len(mail.outbox), 0)

    def test_review_close_with_email(self):
        """Tests e-mail is generated when a review is closed and e-mail setting
        is True
        """
        siteconfig = SiteConfiguration.objects.get_current()
        siteconfig.set("mail_send_review_close_mail", True)
        siteconfig.save()
        load_site_config()

        review_request = self.create_review_request()
        review_request.publish(review_request.submitter)

        # Clear the outbox.
        mail.outbox = []

        review_request.close(ReviewRequest.SUBMITTED, review_request.submitter)

        self.assertEqual(len(mail.outbox), 1)
        message = mail.outbox[0].message()
        self.assertTrue("This change has been marked as submitted"
                        in message.as_string())

        # Reset settings for review close requests
        siteconfig.set("mail_send_review_close_mail", False)
        siteconfig.save()
        load_site_config()

    def test_review_reply_email(self):
        """Testing sending an e-mail when replying to a review"""
        review_request = self.create_review_request(
            summary='My test review request')
        review_request.publish(review_request.submitter)

        base_review = self.create_review(review_request=review_request)
        base_review.publish()

        # Clear the outbox.
        mail.outbox = []

        reply = self.create_reply(base_review)
        reply.publish()

        from_email = get_email_address_for_user(reply.user)

        self.assertEqual(len(mail.outbox), 1)
        self.assertEqual(mail.outbox[0].from_email, self.sender)
        self.assertEqual(mail.outbox[0].extra_headers['From'], from_email)
        self.assertEqual(mail.outbox[0].subject,
                         'Re: Review Request %s: My test review request'
                         % review_request.pk)
        self.assertValidRecipients([
            review_request.submitter.username,
            base_review.user.username,
            reply.user.username,
        ])

        message = mail.outbox[0].message()
        self.assertEqual(message['Sender'], self._get_sender(reply.user))

    def test_update_review_request_email(self):
        """Testing sending an e-mail when updating a review request"""
        group = Group.objects.create(name='devgroup',
                                     mailing_list='devgroup@example.com')

        review_request = self.create_review_request(
            summary='My test review request')
        review_request.target_groups.add(group)
        review_request.email_message_id = "junk"
        review_request.publish(review_request.submitter)

        from_email = get_email_address_for_user(review_request.submitter)

        self.assertEqual(len(mail.outbox), 1)
        self.assertEqual(mail.outbox[0].from_email, self.sender)
        self.assertEqual(mail.outbox[0].extra_headers['From'], from_email)
        self.assertEqual(mail.outbox[0].subject,
                         'Re: Review Request %s: My test review request'
                         % review_request.pk)
        self.assertValidRecipients([review_request.submitter.username],
                                   ['devgroup'])

        message = mail.outbox[0].message()
        self.assertEqual(message['Sender'],
                         self._get_sender(review_request.submitter))

    def test_add_reviewer_review_request_email(self):
        """Testing limited e-mail recipients
        when adding a reviewer to an existing review request
        """
        review_request = self.create_review_request(
            summary='My test review request',
            public=True)
        review_request.email_message_id = "junk"
        review_request.target_people.add(User.objects.get(username='dopey'))
        review_request.save()

        draft = ReviewRequestDraft.create(review_request)
        draft.target_people.add(User.objects.get(username='grumpy'))
        draft.publish(user=review_request.submitter)

        from_email = get_email_address_for_user(review_request.submitter)

        self.assertEqual(len(mail.outbox), 1)
        self.assertEqual(mail.outbox[0].from_email, self.sender)
        self.assertEqual(mail.outbox[0].extra_headers['From'], from_email)
        self.assertEqual(mail.outbox[0].subject,
                         'Re: Review Request %s: My test review request'
                         % review_request.pk)
        # The only included users should be the submitter and 'grumpy' (not
        # 'dopey', since he was already included on the review request earlier)
        self.assertValidRecipients([review_request.submitter.username,
                                    'grumpy'])

        message = mail.outbox[0].message()
        self.assertEqual(message['Sender'],
                         self._get_sender(review_request.submitter))

    def test_add_group_review_request_email(self):
        """Testing limited e-mail recipients
        when adding a group to an existing review request
        """
        existing_group = Group.objects.create(
            name='existing', mailing_list='existing@example.com')
        review_request = self.create_review_request(
            summary='My test review request',
            public=True)
        review_request.email_message_id = "junk"
        review_request.target_groups.add(existing_group)
        review_request.target_people.add(User.objects.get(username='dopey'))
        review_request.save()

        new_group = Group.objects.create(name='devgroup',
                                         mailing_list='devgroup@example.com')
        draft = ReviewRequestDraft.create(review_request)
        draft.target_groups.add(new_group)
        draft.publish(user=review_request.submitter)

        from_email = get_email_address_for_user(review_request.submitter)

        self.assertEqual(len(mail.outbox), 1)
        self.assertEqual(mail.outbox[0].from_email, self.sender)
        self.assertEqual(mail.outbox[0].extra_headers['From'], from_email)
        self.assertEqual(mail.outbox[0].subject,
                         'Re: Review Request %s: My test review request'
                         % review_request.pk)
        # The only included users should be the submitter and 'devgroup' (not
        # 'dopey' or 'existing', since they were already included on the
        # review request earlier)
        self.assertValidRecipients([review_request.submitter.username],
                                   ['devgroup'])

        message = mail.outbox[0].message()
        self.assertEqual(message['Sender'],
                         self._get_sender(review_request.submitter))

    def test_limited_recipients_other_fields(self):
        """Testing that recipient limiting only happens when adding reviewers
        """
        review_request = self.create_review_request(
            summary='My test review request',
            public=True)
        review_request.email_message_id = "junk"
        review_request.target_people.add(User.objects.get(username='dopey'))
        review_request.save()

        draft = ReviewRequestDraft.create(review_request)
        draft.summary = 'Changed summary'
        draft.target_people.add(User.objects.get(username='grumpy'))
        draft.publish(user=review_request.submitter)

        from_email = get_email_address_for_user(review_request.submitter)

        self.assertEqual(len(mail.outbox), 1)
        self.assertEqual(mail.outbox[0].from_email, self.sender)
        self.assertEqual(mail.outbox[0].extra_headers['From'], from_email)
        self.assertEqual(mail.outbox[0].subject,
                         'Re: Review Request %s: Changed summary'
                         % review_request.pk)
        self.assertValidRecipients([review_request.submitter.username,
                                    'dopey', 'grumpy'])

        message = mail.outbox[0].message()
        self.assertEqual(message['Sender'],
                         self._get_sender(review_request.submitter))

    def test_limited_recipients_no_email(self):
        """Testing limited e-mail recipients when operation results in zero
        recipients
        """
        review_request = self.create_review_request(
            summary='My test review request',
            public=True)
        review_request.email_message_id = "junk"
        review_request.target_people.add(User.objects.get(username='dopey'))
        review_request.save()

        profile, is_new = Profile.objects.get_or_create(
            user=review_request.submitter)
        profile.should_send_own_updates = False
        profile.save()

        draft = ReviewRequestDraft.create(review_request)
        draft.target_people.remove(User.objects.get(username='dopey'))
        draft.publish(user=review_request.submitter)

        self.assertEqual(len(mail.outbox), 0)

    def test_local_site_user_filters(self):
        """Testing sending e-mails and filtering out users not on a local site
        """
        test_site = LocalSite.objects.create(name=self.local_site_name)

        site_user1 = User.objects.create(
            username='site_user1',
            email='site_user1@example.com')
        site_user2 = User.objects.create(
            username='site_user2',
            email='site_user2@example.com')
        site_user3 = User.objects.create(
            username='site_user3',
            email='site_user3@example.com')
        site_user4 = User.objects.create(
            username='site_user4',
            email='site_user4@example.com')
        site_user5 = User.objects.create(
            username='site_user5',
            email='site_user5@example.com')
        non_site_user1 = User.objects.create(
            username='non_site_user1',
            email='non_site_user1@example.com')
        non_site_user2 = User.objects.create(
            username='non_site_user2',
            email='non_site_user2@example.com')
        non_site_user3 = User.objects.create(
            username='non_site_user3',
            email='non_site_user3@example.com')

        test_site.admins.add(site_user1)
        test_site.users.add(site_user2)
        test_site.users.add(site_user3)
        test_site.users.add(site_user4)
        test_site.users.add(site_user5)

        group = Group.objects.create(name='my-group',
                                     display_name='My Group',
                                     local_site=test_site)
        group.users.add(site_user5)
        group.users.add(non_site_user3)

        review_request = self.create_review_request(with_local_site=True,
                                                    local_id=123)
        review_request.email_message_id = "junk"
        review_request.target_people = [site_user1, site_user2, site_user3,
                                        non_site_user1]
        review_request.target_groups = [group]

        review = Review.objects.create(review_request=review_request,
                                       user=site_user4)
        review.publish()

        review = Review.objects.create(review_request=review_request,
                                       user=non_site_user2)
        review.publish()

        from_email = get_email_address_for_user(review_request.submitter)

        # Now that we're set up, send another e-mail.
        mail.outbox = []
        review_request.publish(review_request.submitter)

        self.assertEqual(len(mail.outbox), 1)
        self.assertEqual(mail.outbox[0].from_email, self.sender)
        self.assertEqual(mail.outbox[0].extra_headers['From'], from_email)
        self.assertValidRecipients(
            ['site_user1', 'site_user2', 'site_user3', 'site_user4',
             'site_user5', review_request.submitter.username], [])

        message = mail.outbox[0].message()
        self.assertEqual(message['Sender'],
                         self._get_sender(review_request.submitter))

    def _get_sender(self, user):
        return build_email_address(user.get_full_name(), self.sender)


class WebHookCustomContentTests(TestCase):
    """Unit tests for render_custom_content."""
    def test_with_valid_template(self):
        """Tests render_custom_content with a valid template"""
        s = render_custom_content(
            '{% if mybool %}{{s1}}{% else %}{{s2}}{% endif %}',
            {
                'mybool': True,
                's1': 'Hi!',
                's2': 'Bye!',
            })

        self.assertEqual(s, 'Hi!')

    def test_with_blocked_block_tag(self):
        """Tests render_custom_content with blocked {% block %}"""
        with self.assertRaisesMessage(TemplateSyntaxError,
                                      "Invalid block tag: 'block'"):
            render_custom_content('{% block foo %}{% endblock %})')

    def test_with_blocked_debug_tag(self):
        """Tests render_custom_content with blocked {% debug %}"""
        with self.assertRaisesMessage(TemplateSyntaxError,
                                      "Invalid block tag: 'debug'"):
            render_custom_content('{% debug %}')

    def test_with_blocked_extends_tag(self):
        """Tests render_custom_content with blocked {% extends %}"""
        with self.assertRaisesMessage(TemplateSyntaxError,
                                      "Invalid block tag: 'extends'"):
            render_custom_content('{% extends "base.html" %}')

    def test_with_blocked_include_tag(self):
        """Tests render_custom_content with blocked {% include %}"""
        with self.assertRaisesMessage(TemplateSyntaxError,
                                      "Invalid block tag: 'include'"):
            render_custom_content('{% include "base.html" %}')

    def test_with_blocked_load_tag(self):
        """Tests render_custom_content with blocked {% load %}"""
        with self.assertRaisesMessage(TemplateSyntaxError,
                                      "Invalid block tag: 'load'"):
            render_custom_content('{% load i18n %}')

    def test_with_blocked_ssi_tag(self):
        """Tests render_custom_content with blocked {% ssi %}"""
        with self.assertRaisesMessage(TemplateSyntaxError,
                                      "Invalid block tag: 'ssi'"):
            render_custom_content('{% ssi "foo.html" %}')

    def test_with_unknown_vars(self):
        """Tests render_custom_content with unknown variables"""
        s = render_custom_content('{{settings.DEBUG}};{{settings.DATABASES}}')
        self.assertEqual(s, ';')


class WebHookDispatchTests(SpyAgency, TestCase):
    """Unit tests for dispatching webhooks."""
    ENDPOINT_URL = 'http://example.com/endpoint/'

    def test_dispatch_custom_payload(self):
        """Test dispatch_webhook_event with custom payload"""
        custom_content = (
            '{\n'
            '{% for i in items %}'
            '  "item{{i}}": true{% if not forloop.last %},{% endif %}\n'
            '{% endfor %}'
            '}')
        handler = WebHookTarget(events='my-event',
                                url=self.ENDPOINT_URL,
                                encoding=WebHookTarget.ENCODING_JSON,
                                use_custom_content=True,
                                custom_content=custom_content)

        self._test_dispatch(
            handler,
            'my-event',
            {
                'items': [1, 2, 3],
            },
            'application/json',
            ('{\n'
             '  "item1": true,\n'
             '  "item2": true,\n'
             '  "item3": true\n'
             '}'))

    def test_dispatch_form_data(self):
        """Test dispatch_webhook_event with Form Data payload"""
        handler = WebHookTarget(events='my-event',
                                url=self.ENDPOINT_URL,
                                encoding=WebHookTarget.ENCODING_FORM_DATA)

        self._test_dispatch(
            handler,
            'my-event',
            {
                'items': [1, 2, 3],
            },
            'application/x-www-form-urlencoded',
            'payload=%7B%22items%22%3A+%5B1%2C+2%2C+3%5D%7D')

    def test_dispatch_json(self):
        """Test dispatch_webhook_event with JSON payload"""
        handler = WebHookTarget(events='my-event',
                                url=self.ENDPOINT_URL,
                                encoding=WebHookTarget.ENCODING_JSON)

        self._test_dispatch(
            handler,
            'my-event',
            {
                'items': [1, 2, 3],
            },
            'application/json',
            '{"items": [1, 2, 3]}')

    def test_dispatch_xml(self):
        """Test dispatch_webhook_event with XML payload"""
        handler = WebHookTarget(events='my-event',
                                url=self.ENDPOINT_URL,
                                encoding=WebHookTarget.ENCODING_XML)

        self._test_dispatch(
            handler,
            'my-event',
            {
                'items': [1, 2, 3],
            },
            'application/xml',
            ('<?xml version="1.0" encoding="utf-8"?>\n'
             '<rsp>\n'
             ' <items>\n'
             '  <array>\n'
             '   <item>1</item>\n'
             '   <item>2</item>\n'
             '   <item>3</item>\n'
             '  </array>\n'
             ' </items>\n'
             '</rsp>'))

    def test_dispatch_with_secret(self):
        """Test dispatch_webhook_event with HMAC secret"""
        handler = WebHookTarget(events='my-event',
                                url=self.ENDPOINT_URL,
                                encoding=WebHookTarget.ENCODING_JSON,
                                secret='foobar123')

        self._test_dispatch(
            handler,
            'my-event',
            {
                'items': [1, 2, 3],
            },
            'application/json',
            '{"items": [1, 2, 3]}',
            'sha1=cf27ad0de6b5f0c4e77e45bec9f4846e')

    def _test_dispatch(self, handler, event, payload, expected_content_type,
                       expected_data, expected_sig_header=None):
        def _urlopen(request):
            self.assertEqual(request.get_full_url(), self.ENDPOINT_URL)
            self.assertEqual(request.headers['X-reviewboard-event'], event)
            self.assertEqual(request.headers['Content-type'],
                             expected_content_type)
            self.assertEqual(request.data, expected_data)
            self.assertEqual(request.headers['Content-length'],
                             len(expected_data))

            if expected_sig_header:
                self.assertIn('X-hub-signature', request.headers)
                self.assertEqual(request.headers['X-hub-signature'],
                                 expected_sig_header)
            else:
                self.assertNotIn('X-hub-signature', request.headers)

        self.spy_on(urlopen, call_fake=_urlopen)

        request = FakeHTTPRequest(None)
        dispatch_webhook_event(request, [handler], event, payload)


class WebHookTargetManagerTests(TestCase):
    """Unit tests for WebHookTargetManager."""
    ENDPOINT_URL = 'http://example.com/endpoint/'

    def test_for_event(self):
        """Testing WebHookTargetManager.for_event"""
        # These should not match.
        WebHookTarget.objects.create(
            events='event1',
            url=self.ENDPOINT_URL,
            enabled=True,
            apply_to=WebHookTarget.APPLY_TO_ALL)

        WebHookTarget.objects.create(
            events='event3',
            url=self.ENDPOINT_URL,
            enabled=False,
            apply_to=WebHookTarget.APPLY_TO_ALL)

        # These should match.
        target1 = WebHookTarget.objects.create(
            events='event2,event3',
            url=self.ENDPOINT_URL,
            enabled=True,
            apply_to=WebHookTarget.APPLY_TO_ALL)

        target2 = WebHookTarget.objects.create(
            events='*',
            url=self.ENDPOINT_URL,
            enabled=True,
            apply_to=WebHookTarget.APPLY_TO_ALL)

        targets = WebHookTarget.objects.for_event('event3')
        self.assertEqual(targets, [target1, target2])

    def test_for_event_with_local_site(self):
        """Testing WebHookTargetManager.for_event with Local Sites"""
        site = LocalSite.objects.create(name='test-site')

        # These should not match.
        WebHookTarget.objects.create(
            events='event1',
            url=self.ENDPOINT_URL,
            enabled=True,
            apply_to=WebHookTarget.APPLY_TO_ALL)

        WebHookTarget.objects.create(
            events='event1',
            url=self.ENDPOINT_URL,
            enabled=False,
            local_site=site,
            apply_to=WebHookTarget.APPLY_TO_ALL)

        # This should match.
        target = WebHookTarget.objects.create(
            events='event1,event2',
            url=self.ENDPOINT_URL,
            enabled=True,
            local_site=site,
            apply_to=WebHookTarget.APPLY_TO_ALL)

        targets = WebHookTarget.objects.for_event('event1',
                                                  local_site_id=site.pk)
        self.assertEqual(targets, [target])

    @add_fixtures(['test_scmtools'])
    def test_for_event_with_repository(self):
        """Testing WebHookTargetManager.for_event with repository"""
        repository1 = self.create_repository()
        repository2 = self.create_repository()

        # These should not match.
        unused_target1 = WebHookTarget.objects.create(
            events='event1',
            url=self.ENDPOINT_URL,
            enabled=False,
            apply_to=WebHookTarget.APPLY_TO_SELECTED_REPOS)
        unused_target1.repositories.add(repository2)

        unused_target2 = WebHookTarget.objects.create(
            events='event1',
            url=self.ENDPOINT_URL,
            enabled=False,
            apply_to=WebHookTarget.APPLY_TO_SELECTED_REPOS)
        unused_target2.repositories.add(repository1)

        WebHookTarget.objects.create(
            events='event3',
            url=self.ENDPOINT_URL,
            enabled=True,
            apply_to=WebHookTarget.APPLY_TO_ALL)

        WebHookTarget.objects.create(
            events='event1',
            url=self.ENDPOINT_URL,
            enabled=True,
            apply_to=WebHookTarget.APPLY_TO_NO_REPOS)

        # These should match.
        target1 = WebHookTarget.objects.create(
            events='event1,event2',
            url=self.ENDPOINT_URL,
            enabled=True,
            apply_to=WebHookTarget.APPLY_TO_ALL)

        target2 = WebHookTarget.objects.create(
            events='event1',
            url=self.ENDPOINT_URL,
            enabled=True,
            apply_to=WebHookTarget.APPLY_TO_SELECTED_REPOS)
        target2.repositories.add(repository1)

        targets = WebHookTarget.objects.for_event('event1',
                                                  repository_id=repository1.pk)
        self.assertEqual(targets, [target1, target2])

    @add_fixtures(['test_scmtools'])
    def test_for_event_with_no_repository(self):
        """Testing WebHookTargetManager.for_event with no repository"""
        repository = self.create_repository()

        # These should not match.
        unused_target1 = WebHookTarget.objects.create(
            events='event1',
            url=self.ENDPOINT_URL,
            enabled=True,
            apply_to=WebHookTarget.APPLY_TO_SELECTED_REPOS)
        unused_target1.repositories.add(repository)

        WebHookTarget.objects.create(
            events='event1',
            url=self.ENDPOINT_URL,
            enabled=False,
            apply_to=WebHookTarget.APPLY_TO_NO_REPOS)

        WebHookTarget.objects.create(
            events='event2',
            url=self.ENDPOINT_URL,
            enabled=True,
            apply_to=WebHookTarget.APPLY_TO_NO_REPOS)

        # These should match.
        target1 = WebHookTarget.objects.create(
            events='event1,event2',
            url=self.ENDPOINT_URL,
            enabled=True,
            apply_to=WebHookTarget.APPLY_TO_ALL)

        target2 = WebHookTarget.objects.create(
            events='event1',
            url=self.ENDPOINT_URL,
            enabled=True,
            apply_to=WebHookTarget.APPLY_TO_NO_REPOS)

        targets = WebHookTarget.objects.for_event('event1')
        self.assertEqual(targets, [target1, target2])

    def test_for_event_with_all_events(self):
        """Testing WebHookTargetManager.for_event with ALL_EVENTS"""
        with self.assertRaisesMessage(ValueError,
                                      '"*" is not a valid event choice'):
            WebHookTarget.objects.for_event(WebHookTarget.ALL_EVENTS)


class WebHookSignalDispatchTests(SpyAgency, TestCase):
    """Unit tests for dispatching webhooks by signals."""
    ENDPOINT_URL = 'http://example.com/endpoint/'

    def setUp(self):
        super(WebHookSignalDispatchTests, self).setUp()

        self.spy_on(dispatch_webhook_event, call_original=False)

    @add_fixtures(['test_users'])
    def test_review_request_closed_submitted(self):
        """Testing webhook dispatch from 'review_request_closed' signal
        with submitted
        """
        target = WebHookTarget.objects.create(events='review_request_closed',
                                              url=self.ENDPOINT_URL)

        review_request = self.create_review_request()
        review_request.close(review_request.SUBMITTED)

        spy = dispatch_webhook_event.spy
        self.assertTrue(spy.called)
        self.assertEqual(len(spy.calls), 1)

        last_call = spy.last_call
        self.assertEqual(last_call.args[1], [target])
        self.assertEqual(last_call.args[2], 'review_request_closed')

        payload = last_call.args[3]
        self.assertEqual(payload['event'], 'review_request_closed')
        self.assertEqual(payload['closed_by']['id'],
                         review_request.submitter.pk)
        self.assertEqual(payload['close_type'], 'submitted')
        self.assertEqual(payload['review_request']['id'],
                         review_request.display_id)

    @add_fixtures(['test_users'])
    def test_review_request_closed_discarded(self):
        """Testing webhook dispatch from 'review_request_closed' signal
        with discarded
        """
        target = WebHookTarget.objects.create(events='review_request_closed',
                                              url=self.ENDPOINT_URL)

        review_request = self.create_review_request()
        review_request.close(review_request.DISCARDED)

        spy = dispatch_webhook_event.spy
        self.assertTrue(spy.called)
        self.assertEqual(len(spy.calls), 1)

        last_call = spy.last_call
        self.assertEqual(last_call.args[1], [target])
        self.assertEqual(last_call.args[2], 'review_request_closed')

        payload = last_call.args[3]
        self.assertEqual(payload['event'], 'review_request_closed')
        self.assertEqual(payload['closed_by']['id'],
                         review_request.submitter.pk)
        self.assertEqual(payload['close_type'], 'discarded')
        self.assertEqual(payload['review_request']['id'],
                         review_request.display_id)

    @add_fixtures(['test_users'])
    def test_review_request_published(self):
        """Testing webhook dispatch from 'review_request_published' signal"""
        target = WebHookTarget.objects.create(
            events='review_request_published',
            url=self.ENDPOINT_URL)

        review_request = self.create_review_request()
        review_request.publish(review_request.submitter)

        spy = dispatch_webhook_event.spy
        self.assertTrue(spy.called)
        self.assertEqual(len(spy.calls), 1)

        last_call = spy.last_call
        self.assertEqual(last_call.args[1], [target])
        self.assertEqual(last_call.args[2], 'review_request_published')

        payload = last_call.args[3]
        self.assertEqual(payload['event'], 'review_request_published')
        self.assertIn('is_new', payload)
        self.assertEqual(payload['review_request']['id'],
                         review_request.display_id)

    @add_fixtures(['test_users'])
    def test_review_request_reopened(self):
        """Testing webhook dispatch from 'review_request_reopened' signal"""
        target = WebHookTarget.objects.create(
            events='review_request_reopened',
            url=self.ENDPOINT_URL)

        review_request = self.create_review_request()
        review_request.close(review_request.SUBMITTED)
        review_request.reopen()

        spy = dispatch_webhook_event.spy
        self.assertTrue(spy.called)
        self.assertEqual(len(spy.calls), 1)

        last_call = spy.last_call
        self.assertEqual(last_call.args[1], [target])
        self.assertEqual(last_call.args[2], 'review_request_reopened')

        payload = last_call.args[3]
        self.assertEqual(payload['event'], 'review_request_reopened')
        self.assertEqual(payload['reopened_by']['id'],
                         review_request.submitter.pk)
        self.assertEqual(payload['review_request']['id'],
                         review_request.display_id)

    @add_fixtures(['test_users'])
    def test_review_published(self):
        """Testing webhook dispatch from 'review_published' signal"""
        target = WebHookTarget.objects.create(events='review_published',
                                              url=self.ENDPOINT_URL)

        review_request = self.create_review_request()
        review = self.create_review(review_request)
        review.publish()

        spy = dispatch_webhook_event.spy
        self.assertTrue(spy.called)
        self.assertEqual(len(spy.calls), 1)

        last_call = spy.last_call
        self.assertEqual(last_call.args[1], [target])
        self.assertEqual(last_call.args[2], 'review_published')

        payload = last_call.args[3]
        self.assertEqual(payload['event'], 'review_published')
        self.assertEqual(payload['review']['id'], review.pk)
        self.assertIn('diff_comments', payload)
        self.assertIn('screenshot_comments', payload)
        self.assertIn('file_attachment_comments', payload)

    @add_fixtures(['test_users'])
    def test_reply_published(self):
        """Testing webhook dispatch from 'reply_published' signal"""
        target = WebHookTarget.objects.create(events='reply_published',
                                              url=self.ENDPOINT_URL)

        review_request = self.create_review_request()
        review = self.create_review(review_request)
        reply = self.create_reply(review)
        reply.publish()

        spy = dispatch_webhook_event.spy
        self.assertTrue(spy.called)
        self.assertEqual(len(spy.calls), 1)

        last_call = spy.last_call
        self.assertEqual(last_call.args[1], [target])
        self.assertEqual(last_call.args[2], 'reply_published')

        payload = last_call.args[3]
        self.assertEqual(payload['event'], 'reply_published')
        self.assertEqual(payload['reply']['id'], reply.pk)
        self.assertIn('diff_comments', payload)
        self.assertIn('screenshot_comments', payload)
        self.assertIn('file_attachment_comments', payload)<|MERGE_RESOLUTION|>--- conflicted
+++ resolved
@@ -14,18 +14,14 @@
 from reviewboard.notifications.email import (build_email_address,
                                              get_email_address_for_user,
                                              get_email_addresses_for_group)
-<<<<<<< HEAD
 from reviewboard.notifications.models import WebHookTarget
 from reviewboard.notifications.webhooks import (FakeHTTPRequest,
                                                 dispatch_webhook_event,
                                                 render_custom_content)
-from reviewboard.reviews.models import Group, Review, ReviewRequest
-=======
 from reviewboard.reviews.models import (Group,
                                         Review,
                                         ReviewRequest,
                                         ReviewRequestDraft)
->>>>>>> fcf8dcba
 from reviewboard.site.models import LocalSite
 from reviewboard.testing import TestCase
 
