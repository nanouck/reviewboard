--- conflicted
+++ resolved
@@ -24,10 +24,6 @@
 
 from reviewboard import get_manual_url, get_version_string
 
-<<<<<<< HEAD
-=======
-DOCS_BASE = "https://www.reviewboard.org/docs/manual/dev/"
->>>>>>> f3339b58
 
 SITELIST_FILE_UNIX = "/etc/reviewboard/sites"
 
@@ -601,13 +597,8 @@
         url = get_register_support_url(force_is_admin=True)
 
         try:
-<<<<<<< HEAD
             urlopen(url, timeout=5).read()
         except:
-=======
-            urllib2.urlopen(url, timeout=5).read()
-        except Exception, e:
->>>>>>> f3339b58
             # There may be a number of issues preventing this from working,
             # such as a restricted network environment or a server issue on
             # our side. This isn't a catastrophic issue, so don't bother them
@@ -955,11 +946,7 @@
                     # This came from the 'default' value.
                     norm_value = value
                 else:
-<<<<<<< HEAD
                     assert isinstance(value, six.string_types)
-=======
-                    assert isinstance(value, str)
->>>>>>> f3339b58
                     norm_value = value.lower()
 
                 if norm_value not in (True, False, 'y', 'n', 'yes', 'no'):
@@ -1588,7 +1575,7 @@
         ui.text(page, 'To enable PDF document review, enhanced scalability, '
                       'GitHub Enterprise support, and more, download '
                       'Power Pack at:')
-        ui.urllink(page, 'http://www.reviewboard.org/powerpack/')
+        ui.urllink(page, 'https://www.reviewboard.org/powerpack/')
 
         ui.text(page, 'Your install key for Power Pack is: %s'
                       % get_install_key())
@@ -1718,13 +1705,8 @@
         if siteconfig.get('send_support_usage_stats'):
             site.register_support_page()
 
-<<<<<<< HEAD
         print()
         print("Upgrade complete!")
-=======
-        print
-        print "Upgrade complete!"
->>>>>>> f3339b58
 
         if not data_dir_exists:
             # This is an upgrade of a site that pre-dates the new $HOME
