--- conflicted
+++ resolved
@@ -40,18 +40,11 @@
 from reviewboard.filemanager.models import UploadedFile
 from reviewboard.reviews.errors import PermissionError
 from reviewboard.reviews.forms import UploadDiffForm, UploadScreenshotForm
-<<<<<<< HEAD
-from reviewboard.reviews.models import Comment, DiffSet, FileDiff, Group, \
-                                       Repository, ReviewRequest, \
-                                       ReviewRequestDraft, Review, \
-                                       ScreenshotComment, Screenshot, \
-                                       UploadedFileComment
-=======
 from reviewboard.reviews.models import BaseComment, Comment, DiffSet, \
                                        FileDiff, Group, Repository, \
                                        ReviewRequest, ReviewRequestDraft, \
-                                       Review, ScreenshotComment, Screenshot
->>>>>>> dd724eaf
+                                       Review, ScreenshotComment, Screenshot, \
+                                       UploadedFileComment
 from reviewboard.scmtools import sshutils
 from reviewboard.scmtools.errors import AuthenticationError, \
                                         BadHostKeyError, \
