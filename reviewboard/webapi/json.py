from datetime import datetime
import logging
import os
import re

from django.conf import settings
from django.contrib import auth
from django.contrib.auth.models import User
from django.contrib.sites.models import Site
from django.core.exceptions import PermissionDenied
from django.db.models import Q
from django.http import Http404, HttpResponseForbidden
from django.shortcuts import get_object_or_404
from django.utils.translation import ugettext as _
from django.views.decorators.http import require_POST

from djblets.siteconfig.models import SiteConfiguration
from djblets.util.misc import get_object_or_none
from djblets.webapi.core import WebAPIEncoder, WebAPIResponse, \
                                WebAPIResponseError, \
                                WebAPIResponseFormError
from djblets.webapi.decorators import webapi, \
                                      webapi_login_required, \
                                      webapi_permission_required
from djblets.webapi.errors import WebAPIError, \
                                  PERMISSION_DENIED, DOES_NOT_EXIST, \
                                  INVALID_ATTRIBUTE, INVALID_FORM_DATA, \
                                  NOT_LOGGED_IN, SERVICE_NOT_CONFIGURED

from reviewboard.accounts.models import Profile
from reviewboard.diffviewer.forms import EmptyDiffError
from reviewboard.diffviewer.models import FileDiff, DiffSet
from reviewboard.reviews.forms import UploadDiffForm, UploadScreenshotForm
from reviewboard.reviews.errors import PermissionError
from reviewboard.reviews.models import ReviewRequest, Review, Group, Comment, \
                                       ReviewRequestDraft, Screenshot, \
                                       ScreenshotComment
from reviewboard.scmtools.core import FileNotFoundError
from reviewboard.scmtools.errors import ChangeNumberInUseError, \
                                        EmptyChangeSetError, \
                                        InvalidChangeNumberError
from reviewboard.scmtools.models import Repository
from reviewboard.webapi.decorators import webapi_check_login_required
from reviewboard.webapi.resources import diffSetResource, \
                                         fileDiffResource, \
                                         repositoryResource, \
                                         reviewCommentResource, \
                                         reviewDraftResource, \
                                         reviewGroupResource, \
                                         reviewRequestResource, \
                                         reviewRequestDraftResource, \
                                         reviewResource, \
                                         screenshotResource, \
                                         screenshotCommentResource


class ReviewBoardAPIEncoder(WebAPIEncoder):
<<<<<<< HEAD
    def encode(self, o, api_format, *args, **kwargs):
        resource = None

=======
    def encode(self, o, *args, **kwargs):
>>>>>>> 0f06eb6b
        if isinstance(o, Group):
            resource = reviewGroupResource
        elif isinstance(o, ReviewRequest):
            resource = reviewRequestResource
        elif isinstance(o, ReviewRequestDraft):
            resource = reviewRequestDraftResource
        elif isinstance(o, Review):
            resource = reviewResource
        elif isinstance(o, Comment):
            resource = reviewCommentResource
        elif isinstance(o, ScreenshotComment):
            resource = screenshotCommentResource
        elif isinstance(o, Screenshot):
            resource = screenshotResource
        elif isinstance(o, FileDiff):
            resource = fileDiffResource
        elif isinstance(o, DiffSet):
            resource = diffSetResource
        elif isinstance(o, Repository):
            resource = repositoryResource
        else:
            return super(ReviewBoardAPIEncoder, self).encode(o, *args, **kwargs)
<<<<<<< HEAD

        return resource.serialize_object(o, api_format=api_format)
=======
>>>>>>> 0f06eb6b


def status_to_string(status):
    if status == "P":
        return "pending"
    elif status == "S":
        return "submitted"
    elif status == "D":
        return "discarded"
    elif status == None:
        return "all"
    else:
        raise "Invalid status '%s'" % status


def string_to_status(status):
    if status == "pending":
        return "P"
    elif status == "submitted":
        return "S"
    elif status == "discarded":
        return "D"
    elif status == "all":
        return None
    else:
        raise "Invalid status '%s'" % status


@webapi
def service_not_configured(request, *args, **kwargs):
    """
    Returns an error specifying that the service has not yet been configured.
    """
    return WebAPIResponseError(request, SERVICE_NOT_CONFIGURED)


@webapi_check_login_required
<<<<<<< HEAD
def review_request_last_update(request, review_request_id):
=======
def server_info(request, *args, **kwargs):
    site = Site.objects.get_current()
    siteconfig = site.config.get()

    url = '%s://%s%s' % (siteconfig.get('site_domain_method'), site.domain,
                         settings.SITE_ROOT)

    return WebAPIResponse(request, {
        'product': {
            'name': 'Review Board',
            'version': get_version_string(),
            'package_version': get_package_version(),
            'is_release': is_release(),
        },
        'site': {
            'url': url,
            'administrators': [{'name': name, 'email': email}
                               for name, email in settings.ADMINS],
        },
    })


@webapi_check_login_required
def repository_list(request, *args, **kwargs):
    """
    Returns a list of all known, visible repositories.
    """
    return WebAPIResponse(request, {
        'repositories': Repository.objects.filter(visible=True),
    })


@webapi_check_login_required
def repository_info(request, repository_id, *args, **kwargs):
    try:
        repository = Repository.objects.get(id=repository_id)
    except Repository.DoesNotExist:
        return WebAPIResponseError(request, DOES_NOT_EXIST)

    try:
        return WebAPIResponse(request, {
            'info': repository.get_scmtool().get_repository_info()
        })
    except NotImplementedError:
        return WebAPIResponseError(request, REPO_NOT_IMPLEMENTED)
    except:
        return WebAPIResponseError(request, REPO_INFO_ERROR)

@webapi_check_login_required
def user_list(request, *args, **kwargs):
    """
    Returns a list of all users.

    If the q parameter is passed, users with a username beginning with
    the query value will be returned.

    If the fullname parameter is passed along with the q parameter, then full
    names will be searched as well.
    """
    # XXX Support "query" for backwards-compatibility until after 1.0.
    query = request.GET.get('q', request.GET.get('query', None))

    u = User.objects.filter(is_active=True)

    if query:
        q = Q(username__istartswith=query)

        if request.GET.get('fullname', None):
            q = q | (Q(first_name__istartswith=query) |
                     Q(last_name__istartswith=query))

        u = u.filter(q)

    return WebAPIResponse(request, {
        'users': u,
    })

@webapi_check_login_required
def group_list(request, *args, **kwargs):
    """
    Returns a list of all review groups.

    If the q parameter is passed, groups with a name beginning with
    the query value will be returned.

    If the displayname parameter is passed along with the q parameter, then
    full names will be searched as well.
    """
    # XXX Support "query" for backwards-compatibility until after 1.0.
    query = request.GET.get('q', request.GET.get('query', None))

    u = Group.objects.all()

    if query:
        q = Q(name__istartswith=query)

        if request.GET.get('displayname', None):
            q = q | Q(display_name__istartswith=query)

        u = u.filter(q)

    return WebAPIResponse(request, {
        'groups': u,
    })

@webapi_check_login_required
def users_in_group(request, group_name, *args, **kwargs):
    """
    Returns a list of users in a group.
    """
    try:
        g = Group.objects.get(name=group_name)
    except Group.DoesNotExist:
        return WebAPIResponseError(request, DOES_NOT_EXIST)

    return WebAPIResponse(request, {
        'users': g.users.all(),
    })

@webapi_login_required
def group_star(request, group_name, *args, **kwargs):
    """
    Adds a group to the user's watched groups list.
    """
    try:
        group = Group.objects.get(name=group_name)
    except Group.DoesNotExist:
        return WebAPIResponseError(request, DOES_NOT_EXIST)

    profile, profile_is_new = Profile.objects.get_or_create(user=request.user)
    profile.starred_groups.add(group)
    profile.save()

    return WebAPIResponse(request)


@webapi_login_required
def group_unstar(request, group_name, *args, **kwargs):
    """
    Removes a group from the user's watched groups list.
    """
    try:
        group = Group.objects.get(name=group_name)
    except Group.DoesNotExist:
        return WebAPIResponseError(request, DOES_NOT_EXIST)

    profile, profile_is_new = Profile.objects.get_or_create(user=request.user)

    if not profile_is_new:
        profile.starred_groups.remove(group)
        profile.save()

    return WebAPIResponse(request)


@webapi_login_required
@require_POST
def new_review_request(request, *args, **kwargs):
    """
    Creates a new review request.

    Required parameters:

      * repository_path: The repository to create the review request against.
                         If both this and repository_id are set,
                         repository_path's value takes precedence.
      * repository_id:   The ID of the repository to create the review
                         request against.


    Optional parameters:

      * submit_as:       The optional user to submit the review request as.
                         This requires that the actual logged in user is
                         either a superuser or has the
                         "reviews.can_submit_as_another_user" property.
      * changenum:       The optional changenumber to look up for the review
                         request details. This only works with repositories
                         that support changesets.

    Returned keys:

      * 'review_request': The resulting review request

    Errors:

      * INVALID_REPOSITORY
      * CHANGE_NUMBER_IN_USE
      * INVALID_CHANGE_NUMBER
    """
    try:
        repository_path = request.POST.get('repository_path', None)
        repository_id = request.POST.get('repository_id', None)
        submit_as = request.POST.get('submit_as')

        if submit_as and request.user.username != submit_as:
            if not request.user.has_perm('reviews.can_submit_as_another_user'):
                return WebAPIResponseError(request, PERMISSION_DENIED)
            try:
                user = User.objects.get(username=submit_as)
            except User.DoesNotExist:
                return WebAPIResponseError(request, INVALID_USER)
        else:
            user = request.user

        if repository_path == None and repository_id == None:
            return WebAPIResponseError(request, MISSING_REPOSITORY)

        if repository_path:
            repository = Repository.objects.get(
                Q(path=repository_path) |
                Q(mirror_path=repository_path))
        else:
            repository = Repository.objects.get(id=repository_id)

        review_request = ReviewRequest.objects.create(
            user, repository, request.POST.get('changenum', None))

        return WebAPIResponse(request, {'review_request': review_request})
    except Repository.DoesNotExist, e:
        return WebAPIResponseError(request, INVALID_REPOSITORY,
                                 {'repository_path': repository_path})
    except ChangeNumberInUseError, e:
        return WebAPIResponseError(request, CHANGE_NUMBER_IN_USE,
                                 {'review_request': e.review_request})
    except InvalidChangeNumberError:
        return WebAPIResponseError(request, INVALID_CHANGE_NUMBER)
    except EmptyChangeSetError:
        return WebAPIResponseError(request, EMPTY_CHANGESET)


@webapi_check_login_required
def review_request(request, review_request_id, *args, **kwargs):
    """
    Returns the review request with the specified ID.
    """
    review_request = get_object_or_404(ReviewRequest, pk=review_request_id)

    if not review_request.is_accessible_by(request.user):
        return WebAPIResponseError(request, PERMISSION_DENIED)

    return WebAPIResponse(request, {'review_request': review_request})


@webapi_check_login_required
def review_request_last_update(request, review_request_id, *args, **kwargs):
>>>>>>> 0f06eb6b
    """
    Returns the last update made to the specified review request.

    This does not take into account changes to a draft review request, as
    that's generally not update information that the owner of the draft is
    interested in.
    """
    review_request = get_object_or_404(ReviewRequest, pk=review_request_id)

    if not review_request.is_accessible_by(request.user):
        return WebAPIResponseError(request, PERMISSION_DENIED)

    timestamp, updated_object = review_request.get_last_activity()
    user = None
    summary = None
    update_type = None

    if isinstance(updated_object, ReviewRequest):
        user = updated_object.submitter
        summary = _("Review request updated")
        update_type = "review-request"
    elif isinstance(updated_object, DiffSet):
        summary = _("Diff updated")
        update_type = "diff"
    elif isinstance(updated_object, Review):
        user = updated_object.user

        if updated_object.is_reply():
            summary = _("New reply")
            update_type = "reply"
        else:
            summary = _("New review")
            update_type = "review"
    else:
        # Should never be able to happen. The object will always at least
        # be a ReviewRequest.
        assert False

    return WebAPIResponse(request, {
        'timestamp': timestamp,
        'user': user,
        'summary': summary,
        'type': update_type,
    })


@webapi_check_login_required
def review_request_by_changenum(request, repository_id, changenum,
                                *args, **kwargs):
    """
    Returns a review request with the specified changenum.
    """
    try:
        review_request = ReviewRequest.objects.get(changenum=changenum,
                                                   repository=repository_id)

        if not review_request.is_accessible_by(request.user):
            return WebAPIResponseError(request, PERMISSION_DENIED)

        return WebAPIResponse(request, {'review_request': review_request})
    except ReviewRequest.DoesNotExist:
        return WebAPIResponseError(request, INVALID_CHANGE_NUMBER)


@webapi_login_required
<<<<<<< HEAD
=======
def review_request_star(request, review_request_id, *args, **kwargs):
    try:
        review_request = ReviewRequest.objects.get(pk=review_request_id)
    except ReviewRequest.DoesNotExist:
        return WebAPIResponseError(request, DOES_NOT_EXIST)

    profile, profile_is_new = Profile.objects.get_or_create(user=request.user)
    profile.starred_review_requests.add(review_request)
    profile.save()

    return WebAPIResponse(request)


@webapi_login_required
def review_request_unstar(request, review_request_id, *args, **kwargs):
    try:
        review_request = ReviewRequest.objects.get(pk=review_request_id)
    except ReviewRequest.DoesNotExist:
        return WebAPIResponseError(request, DOES_NOT_EXIST)

    profile, profile_is_new = Profile.objects.get_or_create(user=request.user)

    if not profile_is_new:
        profile.starred_review_requests.remove(review_request)
        profile.save()

    return WebAPIResponse(request)


@webapi_login_required
def review_request_publish(request, review_request_id, *args, **kwargs):
    try:
        review_request = ReviewRequest.objects.get(pk=review_request_id)
        if not review_request.can_publish():
            return WebAPIResponseError(request, NOTHING_TO_PUBLISH)
        review_request.publish(request.user)
    except ReviewRequest.DoesNotExist:
        return WebAPIResponseError(request, DOES_NOT_EXIST)
    except PermissionError:
        return HttpResponseForbidden()

    return WebAPIResponse(request)


@webapi_login_required
def review_request_close(request, review_request_id, type, *args, **kwargs):
    type_map = {
        'submitted': ReviewRequest.SUBMITTED,
        'discarded': ReviewRequest.DISCARDED,
    }

    if type not in type_map:
        return WebAPIResponseError(request, INVALID_ATTRIBUTE,
                                   {'attribute': type})

    try:
        review_request = ReviewRequest.objects.get(pk=review_request_id)
        review_request.close(type_map[type], request.user)
    except ReviewRequest.DoesNotExist:
        return WebAPIResponseError(request, DOES_NOT_EXIST)
    except PermissionError:
        return HttpResponseForbidden()

    return WebAPIResponse(request)

@webapi_login_required
>>>>>>> 0f06eb6b
def review_request_update_changenum(request, review_request_id, changenum):
    try:
        review_request = ReviewRequest.objects.get(pk=review_request_id)
        review_request.update_changenum(changenum, request.user)
    except ReviewRequest.DoesNotExist:
        return WebAPIResponseError(request, DOES_NOT_EXIST)
    except PermissionError:
        return HttpResponseForbidden()

    return WebAPIResponse(request)

<<<<<<< HEAD
=======
@webapi_login_required
def review_request_reopen(request, review_request_id, *args, **kwargs):
    try:
        review_request = ReviewRequest.objects.get(pk=review_request_id)
        review_request.reopen(request.user)
    except ReviewRequest.DoesNotExist:
        return WebAPIResponseError(request, DOES_NOT_EXIST)
    except PermissionError:
        return HttpResponseForbidden()

    return WebAPIResponse(request)


@webapi_permission_required('reviews.delete_reviewrequest')
def review_request_delete(request, review_request_id, *args, **kwargs):
    try:
        review_request = ReviewRequest.objects.get(pk=review_request_id)
        review_request.delete()
    except ReviewRequest.DoesNotExist:
        return WebAPIResponseError(request, DOES_NOT_EXIST)

    return WebAPIResponse(request)
>>>>>>> 0f06eb6b

@webapi_login_required
def review_request_updated(request, review_request_id, *args, **kwargs):
    """
    Determines if a review has been updated since the user last viewed
    it.
    """
    try:
        review_request = ReviewRequest.objects.get(pk=review_request_id)
    except ReviewRequest.DoesNotExist:
        return WebAPIResponseError(request, DOES_NOT_EXIST)

    return WebAPIResponse(request, {
        'updated' : review_request.get_new_reviews(request.user).count() > 0
        })

@webapi_check_login_required
<<<<<<< HEAD
def count_review_requests(request, func, **kwargs):
=======
def review_request_list(request, func, api_format='json', *args, **kwargs):
    """
    Returns a list of review requests.

    Optional parameters:

      * status: The status of the returned review requests. This defaults
                to "pending".
    """
    status = string_to_status(request.GET.get('status', 'pending'))
    return WebAPIResponse(request, {
        'review_requests': func(user=request.user, status=status, **kwargs)
    })


@webapi_check_login_required
def count_review_requests(request, func, api_format='json', *args, **kwargs):
>>>>>>> 0f06eb6b
    """
    Returns the number of review requests.

    Optional parameters:

      * status: The status of the returned review requests. This defaults
                to "pending".
    """
    status = string_to_status(request.GET.get('status', 'pending'))
    return WebAPIResponse(request, {
        'count': func(user=request.user, status=status, **kwargs).count()
    })


@webapi_check_login_required
<<<<<<< HEAD
def count_review_list(request, review_request_id):
=======
def review_request_diffsets(request, review_request_id):
    """
    Returns a list of review request diffsets.
    """
    try:
        review_request = ReviewRequest.objects.get(pk=review_request_id)
    except ReviewRequest.DoesNotExist:
        return WebAPIResponseError(request, DOES_NOT_EXIST)

    if not review_request.is_accessible_by(request.user):
        return WebAPIResponseError(request, PERMISSION_DENIED)

    return WebAPIResponse(request, {
        'diffsets': review_request.diffset_history.diffsets.all(),
    })


def _get_and_validate_review(request, review_request_id, review_id):
    review_request = get_object_or_404(ReviewRequest, pk=review_request_id)
    review = get_object_or_404(Review, pk=review_id)

    if review.review_request != review_request or review.base_reply_to != None:
        raise Http404()

    if not review.public and review.user != request.user:
        return WebAPIResponseError(request, PERMISSION_DENIED)

    return review


@webapi_check_login_required
def review(request, review_request_id, review_id, *args, **kwargs):
    review = _get_and_validate_review(request, review_request_id, review_id)

    if isinstance(review, WebAPIResponseError):
        return review

    return WebAPIResponse(request, {'review': review})


def _get_reviews(review_request):
    return review_request.reviews.filter(public=True,
                                         base_reply_to__isnull=True)


@webapi_check_login_required
def review_list(request, review_request_id, *args, **kwargs):
    review_request = get_object_or_404(ReviewRequest, pk=review_request_id)
    return WebAPIResponse(request, {
        'reviews': _get_reviews(review_request)
    })


@webapi_check_login_required
def count_review_list(request, review_request_id, *args, **kwargs):
>>>>>>> 0f06eb6b
    review_request = get_object_or_404(ReviewRequest, pk=review_request_id)
    return WebAPIResponse(request, {
        'reviews': _get_reviews(review_request).count()
    })


@webapi_check_login_required
def review_comments_list(request, review_request_id, review_id,
                         *args, **kwargs):
    review = _get_and_validate_review(request, review_request_id, review_id)

    if isinstance(review, WebAPIResponseError):
        return review

    return WebAPIResponse(request, {
        'comments': review.comments.all(),
        'screenshot_comments': review.screenshot_comments.all(),
    })


@webapi_check_login_required
def count_review_comments(request, review_request_id, review_id,
                          *args, **kwargs):
    review = _get_and_validate_review(request, review_request_id, review_id)

    if isinstance(review, WebAPIResponseError):
        return review

    return WebAPIResponse(request, {'count': review.comments.count()})


<<<<<<< HEAD
=======
@webapi_login_required
def review_request_draft(request, review_request_id, *args, **kwargs):
    review_request = get_object_or_404(ReviewRequest, pk=review_request_id)

    try:
        draft = ReviewRequestDraft.objects.get(review_request=review_request)
    except ReviewRequestDraft.DoesNotExist:
        return WebAPIResponseError(request, DOES_NOT_EXIST)

    return WebAPIResponse(request, {'review_request_draft': draft})


@webapi_login_required
@require_POST
def review_request_draft_discard(request, review_request_id, *args, **kwargs):
    review_request = get_object_or_404(ReviewRequest, pk=review_request_id)

    try:
        draft = ReviewRequestDraft.objects.get(review_request=review_request)
    except ReviewRequestDraft.DoesNotExist:
        return WebAPIResponseError(request, DOES_NOT_EXIST)

    if not review_request.is_mutable_by(request.user):
        return WebAPIResponseError(request, PERMISSION_DENIED)

    draft.delete()

    return WebAPIResponse(request)


@webapi_login_required
@require_POST
def review_request_draft_publish(request, review_request_id, *args, **kwargs):
    try:
        draft = ReviewRequestDraft.objects.get(review_request=review_request_id)
        review_request = draft.review_request
    except ReviewRequestDraft.DoesNotExist:
        return WebAPIResponseError(request, DOES_NOT_EXIST)

    if not review_request.is_mutable_by(request.user):
        return WebAPIResponseError(request, PERMISSION_DENIED)

    changes = draft.publish(user=request.user)
    draft.delete()

    return WebAPIResponse(request)


def find_user(username):
    username = username.strip()

    try:
        return User.objects.get(username=username)
    except User.DoesNotExist:
        for backend in auth.get_backends():
            try:
                user = backend.get_or_create_user(username)
            except:
                pass
            if user:
                return user
    return None


>>>>>>> 0f06eb6b
def _prepare_draft(request, review_request):
    if not review_request.is_mutable_by(request.user):
        raise PermissionDenied
    return ReviewRequestDraft.create(review_request)


<<<<<<< HEAD
=======
def _set_draft_field_data(draft, field_name, data):
    if field_name == "target_groups" or field_name == "target_people":
        values = re.split(r",\s*", data)
        target = getattr(draft, field_name)
        target.clear()

        invalid_entries = []

        for value in values:
            # Prevent problems if the user leaves a trailing comma,
            # generating an empty value.
            if not value:
                continue

            try:
                if field_name == "target_groups":
                    obj = Group.objects.get(Q(name__iexact=value) |
                                            Q(display_name__iexact=value))
                elif field_name == "target_people":
                    obj = find_user(username=value)

                target.add(obj)
            except:
                invalid_entries.append(value)

        return target.all(), invalid_entries
    else:
        setattr(draft, field_name, data)

        if field_name == 'bugs_closed':
            def _sanitize_bug_ids(entries):
                for bug in (x.strip() for x in entries.split(',')):
                    if not bug:
                        continue
                    # RB stores bug numbers as numbers, but many people have the
                    # habit of prepending #, so filter it out:
                    if bug[0] == '#':
                        bug = bug[1:]
                    yield bug
            data = list(_sanitize_bug_ids(data))

        return data, None


@webapi_login_required
@require_POST
def review_request_draft_set_field(request, review_request_id, field_name,
                                   *args, **kwargs):
    review_request = get_object_or_404(ReviewRequest, pk=review_request_id)

    if field_name == 'summary' and '\n' in request.POST['value']:
        return WebAPIResponseError(request, INVALID_FORM_DATA,
            {'attribute': field_name,
             'detail': 'Summary cannot contain newlines'})

    #if not request.POST['value']:
    #    return WebAPIResponseError(request, MISSING_ATTRIBUTE,
    #                               {'attribute': field_name})

    m = re.match(r'screenshot_(?P<id>[0-9]+)_caption', field_name)
    if m:
        try:
            screenshot = Screenshot.objects.get(id=int(m.group('id')))
        except:
            return WebAPIResponseError(request, INVALID_ATTRIBUTE,
                                       {'attribute': field_name})

        try:
            draft = _prepare_draft(request, review_request)
        except PermissionDenied:
            return WebAPIResponseError(request, PERMISSION_DENIED)

        screenshot.draft_caption = data = request.POST['value']
        screenshot.save()
        draft.save()

        return WebAPIResponse(request, {field_name: data})

    if field_name == "changedescription":
        try:
            draft = _prepare_draft(request, review_request)
        except PermissionDenied:
            return WebAPIResponseError(request, PERMISSION_DENIED)

        draft.changedesc.text = data = request.POST['value']
        draft.changedesc.save()
        draft.save()

        return WebAPIResponse(request, {field_name: data})

    if not hasattr(review_request, field_name):
        return WebAPIResponseError(request, INVALID_ATTRIBUTE,
                                   {'attribute': field_name})

    try:
        draft = _prepare_draft(request, review_request)
    except PermissionDenied:
        return WebAPIResponseError(request, PERMISSION_DENIED)

    result = {}

    result[field_name], result['invalid_' + field_name] = \
        _set_draft_field_data(draft, field_name, request.POST['value'])

    draft.save()

    return WebAPIResponse(request, result)


mutable_review_request_fields = [
    'status', 'public', 'summary', 'description', 'testing_done',
    'bugs_closed', 'branch', 'target_groups', 'target_people'
]

@webapi_login_required
@require_POST
def review_request_draft_set(request, review_request_id, *args, **kwargs):
    review_request = get_object_or_404(ReviewRequest, pk=review_request_id)

    try:
        draft = _prepare_draft(request, review_request)
    except PermissionDenied:
        return WebAPIResponseError(request, PERMISSION_DENIED)

    result = {}

    for field_name in mutable_review_request_fields:
        if request.POST.has_key(field_name):
            value, result['invalid_' + field_name] = \
                _set_draft_field_data(draft, field_name,
                                      request.POST[field_name])

    draft.save()

    result['draft'] = draft

    return WebAPIResponse(request, result)


>>>>>>> 0f06eb6b
@webapi_login_required
@require_POST
def review_request_draft_update_from_changenum(request, review_request_id,
                                               *args, **kwargs):
    review_request = get_object_or_404(ReviewRequest, pk=review_request_id)

    try:
        draft = _prepare_draft(request, review_request)
    except PermissionDenied:
        return WebAPIResponseError(request, PERMISSION_DENIED)

    tool = review_request.repository.get_scmtool()
    changeset = tool.get_changeset(review_request.changenum)

    try:
        draft.update_from_changenum(review_request.changenum)
    except InvalidChangeNumberError:
        return WebAPIResponseError(request, INVALID_CHANGE_NUMBER,
                                 {'changenum': review_request.changenum})

    draft.save()
    review_request.reopen()

    return WebAPIResponse(request, {
        'draft': draft,
        'review_request': review_request,
    })


@webapi_login_required
<<<<<<< HEAD
def review_draft_comments(request, review_request_id, **kwargs):
=======
@require_POST
def review_draft_save(request, review_request_id, publish=False,
                      *args, **kwargs):
    review_request = get_object_or_404(ReviewRequest, pk=review_request_id)

    review, review_is_new = Review.objects.get_or_create(
        user=request.user,
        review_request=review_request,
        public=False,
        base_reply_to__isnull=True)

    if 'shipit' in request.POST:
        review.ship_it = request.POST['shipit'] in (1, "1", True, "True")

    if 'body_top' in request.POST:
        review.body_top = request.POST['body_top']

    if 'body_bottom' in request.POST:
        review.body_bottom = request.POST['body_bottom']

    if publish:
        review.publish(user=request.user)
    else:
        review.save()

    return WebAPIResponse(request)


@webapi_login_required
@require_POST
def review_draft_delete(request, review_request_id, *args, **kwargs):
    review_request = get_object_or_404(ReviewRequest, pk=review_request_id)
    review = review_request.get_pending_review(request.user)

    if review:
        review.delete()
        return WebAPIResponse(request)
    else:
        return WebAPIResponseError(request, DOES_NOT_EXIST)


@webapi_login_required
def review_draft_comments(request, review_request_id, *args, **kwargs):
>>>>>>> 0f06eb6b
    review_request = get_object_or_404(ReviewRequest, pk=review_request_id)
    review = review_request.get_pending_review(request.user)

    if review:
        comments = review.comments.all()
        screenshot_comments = review.screenshot_comments.all()
    else:
        comments = []
        screenshot_comments = []

    return WebAPIResponse(request, {
        'comments': comments,
        'screenshot_comments': screenshot_comments,
    })


@webapi_login_required
@require_POST
def review_reply_draft(request, review_request_id, review_id, *args, **kwargs):
    source_review = _get_and_validate_review(request, review_request_id,
                                             review_id)
    if isinstance(source_review, WebAPIResponseError):
        return source_review

    context_type = request.POST['type']
    value = request.POST['value']

    reply, reply_is_new = Review.objects.get_or_create(
        review_request=source_review.review_request,
        user=request.user,
        public=False,
        base_reply_to=source_review)

    result = {}

    if context_type == "comment":
        context_id = request.POST['id']
        context_comment = Comment.objects.get(pk=context_id)

        try:
            comment = Comment.objects.get(review=reply,
                                          reply_to=context_comment)
            comment_is_new = False
        except Comment.DoesNotExist:
            comment = Comment(reply_to=context_comment,
                              filediff=context_comment.filediff,
                              interfilediff=context_comment.interfilediff,
                              first_line=context_comment.first_line,
                              num_lines=context_comment.num_lines)
            comment_is_new = True

        comment.text = value
        comment.timestamp = datetime.now()

        if value == "" and not comment_is_new:
            comment.delete()
        else:
            comment.save()
            result['comment'] = comment

            if comment_is_new:
                reply.comments.add(comment)

    elif context_type == "screenshot_comment":
        context_id = request.POST['id']
        context_comment = ScreenshotComment.objects.get(pk=context_id)

        try:
            comment = ScreenshotComment.objects.get(review=reply,
                                                    reply_to=context_comment)
            comment_is_new = False
        except ScreenshotComment.DoesNotExist:
            comment = ScreenshotComment(reply_to=context_comment,
                                        screenshot=context_comment.screenshot,
                                        x=context_comment.x,
                                        y=context_comment.y,
                                        w=context_comment.w,
                                        h=context_comment.h)
            comment_is_new = True

        comment.text = value
        comment.timestamp = datetime.now()

        if value == "" and not comment_is_new:
            comment.delete()
        else:
            comment.save()
            result['screenshot_comment'] = comment

            if comment_is_new:
                reply.screenshot_comments.add(comment)

    elif context_type == "body_top":
        reply.body_top = value

        if value == "":
            reply.body_top_reply_to = None
        else:
            reply.body_top_reply_to = source_review

    elif context_type == "body_bottom":
        reply.body_bottom = value

        if value == "":
            reply.body_bottom_reply_to = None
        else:
            reply.body_bottom_reply_to = source_review
    else:
        raise HttpResponseForbidden()

    if reply.body_top == "" and reply.body_bottom == "" and \
       reply.comments.count() == 0 and reply.screenshot_comments.count() == 0:
        reply.delete()
        result['reply'] = None
        result['discarded'] = True
    else:
        reply.save()
        result['reply'] = reply

    return WebAPIResponse(request, result)

<<<<<<< HEAD
=======

@webapi_login_required
def review_draft(request, review_request_id, *args, **kwargs):
    review_request = get_object_or_404(ReviewRequest, pk=review_request_id)
    review = review_request.get_pending_review(request.user)

    if review:
        return WebAPIResponse(request, {
            'review': review,
        })
    else:
        return WebAPIResponseError(request, DOES_NOT_EXIST)


>>>>>>> 0f06eb6b
@webapi_login_required
@require_POST
def review_reply_draft_save(request, review_request_id, review_id,
                            *args, **kwargs):
    review = _get_and_validate_review(request, review_request_id, review_id)
    if isinstance(review, WebAPIResponseError):
        return review

    reply = review.get_pending_reply(request.user)

    if not reply:
        return WebAPIResponseError(request, DOES_NOT_EXIST)

    reply.publish(user=request.user)

    return WebAPIResponse(request)


@webapi_login_required
@require_POST
def review_reply_draft_discard(request, review_request_id, review_id,
                               *args, **kwargs):
    review = _get_and_validate_review(request, review_request_id, review_id)
    if isinstance(review, WebAPIResponseError):
        return review

    reply = review.get_pending_reply(request.user)

    if reply:
        reply.delete()
        return WebAPIResponse(request)
    else:
        return WebAPIResponseError(request, DOES_NOT_EXIST)


@webapi_check_login_required
def review_replies_list(request, review_request_id, review_id,
                        *args, **kwargs):
    review = _get_and_validate_review(request, review_request_id, review_id)
    if isinstance(review, WebAPIResponseError):
        return review

    return WebAPIResponse(request, {
        'replies': review.public_replies()
    })


@webapi_check_login_required
def count_review_replies(request, review_request_id, review_id,
                        *args, **kwargs):
    review = _get_and_validate_review(request, review_request_id, review_id)
    if isinstance(review, WebAPIResponseError):
        return review

    return WebAPIResponse(request, {
        'count': review.public_replies().count()
    })


<<<<<<< HEAD
@webapi_check_login_required
def diff_line_comments(request, review_request_id, line, diff_revision,
                       filediff_id, interdiff_revision=None,
                       interfilediff_id=None, **kwargs):
=======
@webapi_login_required
@require_POST
def new_diff(request, review_request_id, *args, **kwargs):
    review_request = get_object_or_404(ReviewRequest, pk=review_request_id)

    if not review_request.is_mutable_by(request.user):
        return WebAPIResponseError(request, PERMISSION_DENIED)

    form_data = request.POST.copy()
    form = UploadDiffForm(review_request, form_data, request.FILES)

    if not form.is_valid():
        return WebAPIResponseFormError(request, form)

    try:
        diffset = form.create(request.FILES['path'],
                              request.FILES.get('parent_diff_path'))
    except FileNotFoundError, e:
        return WebAPIResponseError(request, REPO_FILE_NOT_FOUND, {
            'file': e.path,
            'revision': e.revision
        })
    except EmptyDiffError, e:
        return WebAPIResponseError(request, INVALID_FORM_DATA, {
            'fields': {
                'path': [str(e)]
            }
        })
    except Exception, e:
        # This could be very wrong, but at least they'll see the error.
        # We probably want a new error type for this.
        logging.error("Error uploading new diff: %s", e, exc_info=1)

        return WebAPIResponseError(request, INVALID_FORM_DATA, {
            'fields': {
                'path': [str(e)]
            }
        })

    discarded_diffset = None

    try:
        draft = review_request.draft.get()

        if draft.diffset and draft.diffset != diffset:
            discarded_diffset = draft.diffset
    except ReviewRequestDraft.DoesNotExist:
        try:
            draft = _prepare_draft(request, review_request)
        except PermissionDenied:
            return WebAPIResponseError(request, PERMISSION_DENIED)

    draft.diffset = diffset

    # We only want to add default reviewers the first time.  Was bug 318.
    if review_request.diffset_history.diffsets.count() == 0:
        draft.add_default_reviewers();

    draft.save()

    if discarded_diffset:
        discarded_diffset.delete()

    # E-mail gets sent when the draft is saved.

    return WebAPIResponse(request, {'diffset_id': diffset.id})


@webapi_login_required
@require_POST
def new_screenshot(request, review_request_id, *args, **kwargs):
    review_request = get_object_or_404(ReviewRequest, pk=review_request_id)

    if not review_request.is_mutable_by(request.user):
        return WebAPIResponseError(request, PERMISSION_DENIED)

    form_data = request.POST.copy()
    form = UploadScreenshotForm(form_data, request.FILES)

    if not form.is_valid():
        return WebAPIResponseFormError(request, form)

    try:
        screenshot = form.create(request.FILES['path'], review_request)
    except ValueError, e:
        return WebAPIResponseError(request, INVALID_FORM_DATA, {
            'fields': {
                'path': [str(e)],
            },
        })

    return WebAPIResponse(request, {
        'screenshot_id': screenshot.id, # For backwards-compatibility
        'screenshot': screenshot,
    })


@webapi_check_login_required
def diff_line_comments(request, review_request_id, line, diff_revision,
                       filediff_id, interdiff_revision=None,
                       interfilediff_id=None, *args, **kwargs):
>>>>>>> 0f06eb6b
    review_request = get_object_or_404(ReviewRequest, pk=review_request_id)
    filediff = get_object_or_404(FileDiff,
        pk=filediff_id, diffset__history=review_request.diffset_history,
        diffset__revision=diff_revision)

    if interdiff_revision is not None and interfilediff_id is not None:
        interfilediff = get_object_or_none(FileDiff,
            pk=interfilediff_id,
            diffset__history=review_request.diffset_history,
            diffset__revision=interdiff_revision)
    else:
        interfilediff = None

    if request.POST:
        if request.user.is_anonymous():
            return WebAPIResponseError(request, NOT_LOGGED_IN)

        num_lines = request.POST['num_lines']
        action = request.POST['action']

        # TODO: Sanity check the fields

        if action == "set":
            text = request.POST['text']

            review, review_is_new = Review.objects.get_or_create(
                review_request=review_request,
                user=request.user,
                public=False,
                base_reply_to__isnull=True)

            if interfilediff:
                comment, comment_is_new = review.comments.get_or_create(
                    filediff=filediff,
                    interfilediff=interfilediff,
                    first_line=line)
            else:
                comment, comment_is_new = review.comments.get_or_create(
                    filediff=filediff,
                    interfilediff__isnull=True,
                    first_line=line)

            comment.text = text
            comment.num_lines = num_lines
            comment.timestamp = datetime.now()
            comment.save()

            if comment_is_new:
                review.comments.add(comment)
                review.save()
        elif action == "delete":
            review = review_request.get_pending_review(request.user)

            if not review:
                raise Http404()

            q = Q(filediff=filediff, first_line=line)

            if interfilediff:
                q = q & Q(interfilediff=interfilediff)
            else:
                q = q & Q(interfilediff__isnull=True)

            try:
                comment = review.comments.get(q)
                comment.delete()
            except Comment.DoesNotExist:
                pass

            if review.body_top.strip() == "" and \
               review.body_bottom.strip() == "" and \
               review.comments.count() == 0 and \
               review.screenshot_comments.count() == 0:
                review.delete()
        else:
            return WebAPIResponseError(request, INVALID_ACTION,
                                     {'action': action})

    comments_query = filediff.comments.filter(
        Q(review__public=True) | Q(review__user=request.user),
        first_line=line)

    if interfilediff:
        comments_query = comments_query.filter(interfilediff=interfilediff)
    else:
        comments_query = comments_query.filter(interfilediff__isnull=True)

    return WebAPIResponse(request, {
        'comments': comments_query
    })


@webapi_check_login_required
def screenshot_comments(request, review_request_id, screenshot_id, x, y, w, h,
<<<<<<< HEAD
                        **kwargs):
=======
                        *args, **kwargs):
>>>>>>> 0f06eb6b
    review_request = get_object_or_404(ReviewRequest, pk=review_request_id)
    screenshot = get_object_or_404(Screenshot, pk=screenshot_id)

    if request.POST:
        if request.user.is_anonymous():
            return WebAPIResponseError(request, NOT_LOGGED_IN)

        action = request.POST['action']

        # TODO: Sanity check the fields

        if action == "set":
            text = request.POST['text']
            review, review_is_new = Review.objects.get_or_create(
                review_request=review_request,
                user=request.user,
                public=False,
                base_reply_to__isnull=True)

            comment, comment_is_new = review.screenshot_comments.get_or_create(
               screenshot=screenshot,
               x=x, y=y, w=w, h=h)

            comment.text = text
            comment.timestamp = datetime.now()
            comment.save()

            if comment_is_new:
                review.screenshot_comments.add(comment)
                review.save()
        elif action == "delete":
            review = review_request.get_pending_review(request.user)

            if not review:
                raise Http404()

            try:
                comment = review.screenshot_comments.get(screenshot=screenshot,
                                                         x=x, y=y, w=w, h=h)
                comment.delete()
            except ScreenshotComment.DoesNotExist:
                pass

            if review.body_top.strip() == "" and \
               review.body_bottom.strip() == "" and \
               review.comments.count() == 0 and \
               review.screenshot_comments.count() == 0:
                review.delete()
        else:
            return WebAPIResponseError(request, INVALID_ACTION,
                                       {'action': action})

    return WebAPIResponse(request, {
        'comments': screenshot.comments.filter(
            Q(review__public=True) | Q(review__user=request.user),
            x=x, y=y, w=w, h=h)
    })<|MERGE_RESOLUTION|>--- conflicted
+++ resolved
@@ -55,13 +55,9 @@
 
 
 class ReviewBoardAPIEncoder(WebAPIEncoder):
-<<<<<<< HEAD
     def encode(self, o, api_format, *args, **kwargs):
         resource = None
 
-=======
-    def encode(self, o, *args, **kwargs):
->>>>>>> 0f06eb6b
         if isinstance(o, Group):
             resource = reviewGroupResource
         elif isinstance(o, ReviewRequest):
@@ -84,11 +80,8 @@
             resource = repositoryResource
         else:
             return super(ReviewBoardAPIEncoder, self).encode(o, *args, **kwargs)
-<<<<<<< HEAD
 
         return resource.serialize_object(o, api_format=api_format)
-=======
->>>>>>> 0f06eb6b
 
 
 def status_to_string(status):
@@ -126,256 +119,7 @@
 
 
 @webapi_check_login_required
-<<<<<<< HEAD
-def review_request_last_update(request, review_request_id):
-=======
-def server_info(request, *args, **kwargs):
-    site = Site.objects.get_current()
-    siteconfig = site.config.get()
-
-    url = '%s://%s%s' % (siteconfig.get('site_domain_method'), site.domain,
-                         settings.SITE_ROOT)
-
-    return WebAPIResponse(request, {
-        'product': {
-            'name': 'Review Board',
-            'version': get_version_string(),
-            'package_version': get_package_version(),
-            'is_release': is_release(),
-        },
-        'site': {
-            'url': url,
-            'administrators': [{'name': name, 'email': email}
-                               for name, email in settings.ADMINS],
-        },
-    })
-
-
-@webapi_check_login_required
-def repository_list(request, *args, **kwargs):
-    """
-    Returns a list of all known, visible repositories.
-    """
-    return WebAPIResponse(request, {
-        'repositories': Repository.objects.filter(visible=True),
-    })
-
-
-@webapi_check_login_required
-def repository_info(request, repository_id, *args, **kwargs):
-    try:
-        repository = Repository.objects.get(id=repository_id)
-    except Repository.DoesNotExist:
-        return WebAPIResponseError(request, DOES_NOT_EXIST)
-
-    try:
-        return WebAPIResponse(request, {
-            'info': repository.get_scmtool().get_repository_info()
-        })
-    except NotImplementedError:
-        return WebAPIResponseError(request, REPO_NOT_IMPLEMENTED)
-    except:
-        return WebAPIResponseError(request, REPO_INFO_ERROR)
-
-@webapi_check_login_required
-def user_list(request, *args, **kwargs):
-    """
-    Returns a list of all users.
-
-    If the q parameter is passed, users with a username beginning with
-    the query value will be returned.
-
-    If the fullname parameter is passed along with the q parameter, then full
-    names will be searched as well.
-    """
-    # XXX Support "query" for backwards-compatibility until after 1.0.
-    query = request.GET.get('q', request.GET.get('query', None))
-
-    u = User.objects.filter(is_active=True)
-
-    if query:
-        q = Q(username__istartswith=query)
-
-        if request.GET.get('fullname', None):
-            q = q | (Q(first_name__istartswith=query) |
-                     Q(last_name__istartswith=query))
-
-        u = u.filter(q)
-
-    return WebAPIResponse(request, {
-        'users': u,
-    })
-
-@webapi_check_login_required
-def group_list(request, *args, **kwargs):
-    """
-    Returns a list of all review groups.
-
-    If the q parameter is passed, groups with a name beginning with
-    the query value will be returned.
-
-    If the displayname parameter is passed along with the q parameter, then
-    full names will be searched as well.
-    """
-    # XXX Support "query" for backwards-compatibility until after 1.0.
-    query = request.GET.get('q', request.GET.get('query', None))
-
-    u = Group.objects.all()
-
-    if query:
-        q = Q(name__istartswith=query)
-
-        if request.GET.get('displayname', None):
-            q = q | Q(display_name__istartswith=query)
-
-        u = u.filter(q)
-
-    return WebAPIResponse(request, {
-        'groups': u,
-    })
-
-@webapi_check_login_required
-def users_in_group(request, group_name, *args, **kwargs):
-    """
-    Returns a list of users in a group.
-    """
-    try:
-        g = Group.objects.get(name=group_name)
-    except Group.DoesNotExist:
-        return WebAPIResponseError(request, DOES_NOT_EXIST)
-
-    return WebAPIResponse(request, {
-        'users': g.users.all(),
-    })
-
-@webapi_login_required
-def group_star(request, group_name, *args, **kwargs):
-    """
-    Adds a group to the user's watched groups list.
-    """
-    try:
-        group = Group.objects.get(name=group_name)
-    except Group.DoesNotExist:
-        return WebAPIResponseError(request, DOES_NOT_EXIST)
-
-    profile, profile_is_new = Profile.objects.get_or_create(user=request.user)
-    profile.starred_groups.add(group)
-    profile.save()
-
-    return WebAPIResponse(request)
-
-
-@webapi_login_required
-def group_unstar(request, group_name, *args, **kwargs):
-    """
-    Removes a group from the user's watched groups list.
-    """
-    try:
-        group = Group.objects.get(name=group_name)
-    except Group.DoesNotExist:
-        return WebAPIResponseError(request, DOES_NOT_EXIST)
-
-    profile, profile_is_new = Profile.objects.get_or_create(user=request.user)
-
-    if not profile_is_new:
-        profile.starred_groups.remove(group)
-        profile.save()
-
-    return WebAPIResponse(request)
-
-
-@webapi_login_required
-@require_POST
-def new_review_request(request, *args, **kwargs):
-    """
-    Creates a new review request.
-
-    Required parameters:
-
-      * repository_path: The repository to create the review request against.
-                         If both this and repository_id are set,
-                         repository_path's value takes precedence.
-      * repository_id:   The ID of the repository to create the review
-                         request against.
-
-
-    Optional parameters:
-
-      * submit_as:       The optional user to submit the review request as.
-                         This requires that the actual logged in user is
-                         either a superuser or has the
-                         "reviews.can_submit_as_another_user" property.
-      * changenum:       The optional changenumber to look up for the review
-                         request details. This only works with repositories
-                         that support changesets.
-
-    Returned keys:
-
-      * 'review_request': The resulting review request
-
-    Errors:
-
-      * INVALID_REPOSITORY
-      * CHANGE_NUMBER_IN_USE
-      * INVALID_CHANGE_NUMBER
-    """
-    try:
-        repository_path = request.POST.get('repository_path', None)
-        repository_id = request.POST.get('repository_id', None)
-        submit_as = request.POST.get('submit_as')
-
-        if submit_as and request.user.username != submit_as:
-            if not request.user.has_perm('reviews.can_submit_as_another_user'):
-                return WebAPIResponseError(request, PERMISSION_DENIED)
-            try:
-                user = User.objects.get(username=submit_as)
-            except User.DoesNotExist:
-                return WebAPIResponseError(request, INVALID_USER)
-        else:
-            user = request.user
-
-        if repository_path == None and repository_id == None:
-            return WebAPIResponseError(request, MISSING_REPOSITORY)
-
-        if repository_path:
-            repository = Repository.objects.get(
-                Q(path=repository_path) |
-                Q(mirror_path=repository_path))
-        else:
-            repository = Repository.objects.get(id=repository_id)
-
-        review_request = ReviewRequest.objects.create(
-            user, repository, request.POST.get('changenum', None))
-
-        return WebAPIResponse(request, {'review_request': review_request})
-    except Repository.DoesNotExist, e:
-        return WebAPIResponseError(request, INVALID_REPOSITORY,
-                                 {'repository_path': repository_path})
-    except ChangeNumberInUseError, e:
-        return WebAPIResponseError(request, CHANGE_NUMBER_IN_USE,
-                                 {'review_request': e.review_request})
-    except InvalidChangeNumberError:
-        return WebAPIResponseError(request, INVALID_CHANGE_NUMBER)
-    except EmptyChangeSetError:
-        return WebAPIResponseError(request, EMPTY_CHANGESET)
-
-
-@webapi_check_login_required
-def review_request(request, review_request_id, *args, **kwargs):
-    """
-    Returns the review request with the specified ID.
-    """
-    review_request = get_object_or_404(ReviewRequest, pk=review_request_id)
-
-    if not review_request.is_accessible_by(request.user):
-        return WebAPIResponseError(request, PERMISSION_DENIED)
-
-    return WebAPIResponse(request, {'review_request': review_request})
-
-
-@webapi_check_login_required
 def review_request_last_update(request, review_request_id, *args, **kwargs):
->>>>>>> 0f06eb6b
     """
     Returns the last update made to the specified review request.
 
@@ -441,76 +185,8 @@
 
 
 @webapi_login_required
-<<<<<<< HEAD
-=======
-def review_request_star(request, review_request_id, *args, **kwargs):
-    try:
-        review_request = ReviewRequest.objects.get(pk=review_request_id)
-    except ReviewRequest.DoesNotExist:
-        return WebAPIResponseError(request, DOES_NOT_EXIST)
-
-    profile, profile_is_new = Profile.objects.get_or_create(user=request.user)
-    profile.starred_review_requests.add(review_request)
-    profile.save()
-
-    return WebAPIResponse(request)
-
-
-@webapi_login_required
-def review_request_unstar(request, review_request_id, *args, **kwargs):
-    try:
-        review_request = ReviewRequest.objects.get(pk=review_request_id)
-    except ReviewRequest.DoesNotExist:
-        return WebAPIResponseError(request, DOES_NOT_EXIST)
-
-    profile, profile_is_new = Profile.objects.get_or_create(user=request.user)
-
-    if not profile_is_new:
-        profile.starred_review_requests.remove(review_request)
-        profile.save()
-
-    return WebAPIResponse(request)
-
-
-@webapi_login_required
-def review_request_publish(request, review_request_id, *args, **kwargs):
-    try:
-        review_request = ReviewRequest.objects.get(pk=review_request_id)
-        if not review_request.can_publish():
-            return WebAPIResponseError(request, NOTHING_TO_PUBLISH)
-        review_request.publish(request.user)
-    except ReviewRequest.DoesNotExist:
-        return WebAPIResponseError(request, DOES_NOT_EXIST)
-    except PermissionError:
-        return HttpResponseForbidden()
-
-    return WebAPIResponse(request)
-
-
-@webapi_login_required
-def review_request_close(request, review_request_id, type, *args, **kwargs):
-    type_map = {
-        'submitted': ReviewRequest.SUBMITTED,
-        'discarded': ReviewRequest.DISCARDED,
-    }
-
-    if type not in type_map:
-        return WebAPIResponseError(request, INVALID_ATTRIBUTE,
-                                   {'attribute': type})
-
-    try:
-        review_request = ReviewRequest.objects.get(pk=review_request_id)
-        review_request.close(type_map[type], request.user)
-    except ReviewRequest.DoesNotExist:
-        return WebAPIResponseError(request, DOES_NOT_EXIST)
-    except PermissionError:
-        return HttpResponseForbidden()
-
-    return WebAPIResponse(request)
-
-@webapi_login_required
->>>>>>> 0f06eb6b
-def review_request_update_changenum(request, review_request_id, changenum):
+def review_request_update_changenum(request, review_request_id, changenum,
+                                    *args, **kwargs):
     try:
         review_request = ReviewRequest.objects.get(pk=review_request_id)
         review_request.update_changenum(changenum, request.user)
@@ -521,31 +197,6 @@
 
     return WebAPIResponse(request)
 
-<<<<<<< HEAD
-=======
-@webapi_login_required
-def review_request_reopen(request, review_request_id, *args, **kwargs):
-    try:
-        review_request = ReviewRequest.objects.get(pk=review_request_id)
-        review_request.reopen(request.user)
-    except ReviewRequest.DoesNotExist:
-        return WebAPIResponseError(request, DOES_NOT_EXIST)
-    except PermissionError:
-        return HttpResponseForbidden()
-
-    return WebAPIResponse(request)
-
-
-@webapi_permission_required('reviews.delete_reviewrequest')
-def review_request_delete(request, review_request_id, *args, **kwargs):
-    try:
-        review_request = ReviewRequest.objects.get(pk=review_request_id)
-        review_request.delete()
-    except ReviewRequest.DoesNotExist:
-        return WebAPIResponseError(request, DOES_NOT_EXIST)
-
-    return WebAPIResponse(request)
->>>>>>> 0f06eb6b
 
 @webapi_login_required
 def review_request_updated(request, review_request_id, *args, **kwargs):
@@ -563,12 +214,9 @@
         })
 
 @webapi_check_login_required
-<<<<<<< HEAD
-def count_review_requests(request, func, **kwargs):
-=======
-def review_request_list(request, func, api_format='json', *args, **kwargs):
-    """
-    Returns a list of review requests.
+def count_review_requests(request, func, api_format='json', *args, **kwargs):
+    """
+    Returns the number of review requests.
 
     Optional parameters:
 
@@ -577,87 +225,12 @@
     """
     status = string_to_status(request.GET.get('status', 'pending'))
     return WebAPIResponse(request, {
-        'review_requests': func(user=request.user, status=status, **kwargs)
-    })
-
-
-@webapi_check_login_required
-def count_review_requests(request, func, api_format='json', *args, **kwargs):
->>>>>>> 0f06eb6b
-    """
-    Returns the number of review requests.
-
-    Optional parameters:
-
-      * status: The status of the returned review requests. This defaults
-                to "pending".
-    """
-    status = string_to_status(request.GET.get('status', 'pending'))
-    return WebAPIResponse(request, {
         'count': func(user=request.user, status=status, **kwargs).count()
     })
 
 
 @webapi_check_login_required
-<<<<<<< HEAD
-def count_review_list(request, review_request_id):
-=======
-def review_request_diffsets(request, review_request_id):
-    """
-    Returns a list of review request diffsets.
-    """
-    try:
-        review_request = ReviewRequest.objects.get(pk=review_request_id)
-    except ReviewRequest.DoesNotExist:
-        return WebAPIResponseError(request, DOES_NOT_EXIST)
-
-    if not review_request.is_accessible_by(request.user):
-        return WebAPIResponseError(request, PERMISSION_DENIED)
-
-    return WebAPIResponse(request, {
-        'diffsets': review_request.diffset_history.diffsets.all(),
-    })
-
-
-def _get_and_validate_review(request, review_request_id, review_id):
-    review_request = get_object_or_404(ReviewRequest, pk=review_request_id)
-    review = get_object_or_404(Review, pk=review_id)
-
-    if review.review_request != review_request or review.base_reply_to != None:
-        raise Http404()
-
-    if not review.public and review.user != request.user:
-        return WebAPIResponseError(request, PERMISSION_DENIED)
-
-    return review
-
-
-@webapi_check_login_required
-def review(request, review_request_id, review_id, *args, **kwargs):
-    review = _get_and_validate_review(request, review_request_id, review_id)
-
-    if isinstance(review, WebAPIResponseError):
-        return review
-
-    return WebAPIResponse(request, {'review': review})
-
-
-def _get_reviews(review_request):
-    return review_request.reviews.filter(public=True,
-                                         base_reply_to__isnull=True)
-
-
-@webapi_check_login_required
-def review_list(request, review_request_id, *args, **kwargs):
-    review_request = get_object_or_404(ReviewRequest, pk=review_request_id)
-    return WebAPIResponse(request, {
-        'reviews': _get_reviews(review_request)
-    })
-
-
-@webapi_check_login_required
 def count_review_list(request, review_request_id, *args, **kwargs):
->>>>>>> 0f06eb6b
     review_request = get_object_or_404(ReviewRequest, pk=review_request_id)
     return WebAPIResponse(request, {
         'reviews': _get_reviews(review_request).count()
@@ -689,221 +262,12 @@
     return WebAPIResponse(request, {'count': review.comments.count()})
 
 
-<<<<<<< HEAD
-=======
-@webapi_login_required
-def review_request_draft(request, review_request_id, *args, **kwargs):
-    review_request = get_object_or_404(ReviewRequest, pk=review_request_id)
-
-    try:
-        draft = ReviewRequestDraft.objects.get(review_request=review_request)
-    except ReviewRequestDraft.DoesNotExist:
-        return WebAPIResponseError(request, DOES_NOT_EXIST)
-
-    return WebAPIResponse(request, {'review_request_draft': draft})
-
-
-@webapi_login_required
-@require_POST
-def review_request_draft_discard(request, review_request_id, *args, **kwargs):
-    review_request = get_object_or_404(ReviewRequest, pk=review_request_id)
-
-    try:
-        draft = ReviewRequestDraft.objects.get(review_request=review_request)
-    except ReviewRequestDraft.DoesNotExist:
-        return WebAPIResponseError(request, DOES_NOT_EXIST)
-
-    if not review_request.is_mutable_by(request.user):
-        return WebAPIResponseError(request, PERMISSION_DENIED)
-
-    draft.delete()
-
-    return WebAPIResponse(request)
-
-
-@webapi_login_required
-@require_POST
-def review_request_draft_publish(request, review_request_id, *args, **kwargs):
-    try:
-        draft = ReviewRequestDraft.objects.get(review_request=review_request_id)
-        review_request = draft.review_request
-    except ReviewRequestDraft.DoesNotExist:
-        return WebAPIResponseError(request, DOES_NOT_EXIST)
-
-    if not review_request.is_mutable_by(request.user):
-        return WebAPIResponseError(request, PERMISSION_DENIED)
-
-    changes = draft.publish(user=request.user)
-    draft.delete()
-
-    return WebAPIResponse(request)
-
-
-def find_user(username):
-    username = username.strip()
-
-    try:
-        return User.objects.get(username=username)
-    except User.DoesNotExist:
-        for backend in auth.get_backends():
-            try:
-                user = backend.get_or_create_user(username)
-            except:
-                pass
-            if user:
-                return user
-    return None
-
-
->>>>>>> 0f06eb6b
 def _prepare_draft(request, review_request):
     if not review_request.is_mutable_by(request.user):
         raise PermissionDenied
     return ReviewRequestDraft.create(review_request)
 
 
-<<<<<<< HEAD
-=======
-def _set_draft_field_data(draft, field_name, data):
-    if field_name == "target_groups" or field_name == "target_people":
-        values = re.split(r",\s*", data)
-        target = getattr(draft, field_name)
-        target.clear()
-
-        invalid_entries = []
-
-        for value in values:
-            # Prevent problems if the user leaves a trailing comma,
-            # generating an empty value.
-            if not value:
-                continue
-
-            try:
-                if field_name == "target_groups":
-                    obj = Group.objects.get(Q(name__iexact=value) |
-                                            Q(display_name__iexact=value))
-                elif field_name == "target_people":
-                    obj = find_user(username=value)
-
-                target.add(obj)
-            except:
-                invalid_entries.append(value)
-
-        return target.all(), invalid_entries
-    else:
-        setattr(draft, field_name, data)
-
-        if field_name == 'bugs_closed':
-            def _sanitize_bug_ids(entries):
-                for bug in (x.strip() for x in entries.split(',')):
-                    if not bug:
-                        continue
-                    # RB stores bug numbers as numbers, but many people have the
-                    # habit of prepending #, so filter it out:
-                    if bug[0] == '#':
-                        bug = bug[1:]
-                    yield bug
-            data = list(_sanitize_bug_ids(data))
-
-        return data, None
-
-
-@webapi_login_required
-@require_POST
-def review_request_draft_set_field(request, review_request_id, field_name,
-                                   *args, **kwargs):
-    review_request = get_object_or_404(ReviewRequest, pk=review_request_id)
-
-    if field_name == 'summary' and '\n' in request.POST['value']:
-        return WebAPIResponseError(request, INVALID_FORM_DATA,
-            {'attribute': field_name,
-             'detail': 'Summary cannot contain newlines'})
-
-    #if not request.POST['value']:
-    #    return WebAPIResponseError(request, MISSING_ATTRIBUTE,
-    #                               {'attribute': field_name})
-
-    m = re.match(r'screenshot_(?P<id>[0-9]+)_caption', field_name)
-    if m:
-        try:
-            screenshot = Screenshot.objects.get(id=int(m.group('id')))
-        except:
-            return WebAPIResponseError(request, INVALID_ATTRIBUTE,
-                                       {'attribute': field_name})
-
-        try:
-            draft = _prepare_draft(request, review_request)
-        except PermissionDenied:
-            return WebAPIResponseError(request, PERMISSION_DENIED)
-
-        screenshot.draft_caption = data = request.POST['value']
-        screenshot.save()
-        draft.save()
-
-        return WebAPIResponse(request, {field_name: data})
-
-    if field_name == "changedescription":
-        try:
-            draft = _prepare_draft(request, review_request)
-        except PermissionDenied:
-            return WebAPIResponseError(request, PERMISSION_DENIED)
-
-        draft.changedesc.text = data = request.POST['value']
-        draft.changedesc.save()
-        draft.save()
-
-        return WebAPIResponse(request, {field_name: data})
-
-    if not hasattr(review_request, field_name):
-        return WebAPIResponseError(request, INVALID_ATTRIBUTE,
-                                   {'attribute': field_name})
-
-    try:
-        draft = _prepare_draft(request, review_request)
-    except PermissionDenied:
-        return WebAPIResponseError(request, PERMISSION_DENIED)
-
-    result = {}
-
-    result[field_name], result['invalid_' + field_name] = \
-        _set_draft_field_data(draft, field_name, request.POST['value'])
-
-    draft.save()
-
-    return WebAPIResponse(request, result)
-
-
-mutable_review_request_fields = [
-    'status', 'public', 'summary', 'description', 'testing_done',
-    'bugs_closed', 'branch', 'target_groups', 'target_people'
-]
-
-@webapi_login_required
-@require_POST
-def review_request_draft_set(request, review_request_id, *args, **kwargs):
-    review_request = get_object_or_404(ReviewRequest, pk=review_request_id)
-
-    try:
-        draft = _prepare_draft(request, review_request)
-    except PermissionDenied:
-        return WebAPIResponseError(request, PERMISSION_DENIED)
-
-    result = {}
-
-    for field_name in mutable_review_request_fields:
-        if request.POST.has_key(field_name):
-            value, result['invalid_' + field_name] = \
-                _set_draft_field_data(draft, field_name,
-                                      request.POST[field_name])
-
-    draft.save()
-
-    result['draft'] = draft
-
-    return WebAPIResponse(request, result)
-
-
->>>>>>> 0f06eb6b
 @webapi_login_required
 @require_POST
 def review_request_draft_update_from_changenum(request, review_request_id,
@@ -934,53 +298,7 @@
 
 
 @webapi_login_required
-<<<<<<< HEAD
-def review_draft_comments(request, review_request_id, **kwargs):
-=======
-@require_POST
-def review_draft_save(request, review_request_id, publish=False,
-                      *args, **kwargs):
-    review_request = get_object_or_404(ReviewRequest, pk=review_request_id)
-
-    review, review_is_new = Review.objects.get_or_create(
-        user=request.user,
-        review_request=review_request,
-        public=False,
-        base_reply_to__isnull=True)
-
-    if 'shipit' in request.POST:
-        review.ship_it = request.POST['shipit'] in (1, "1", True, "True")
-
-    if 'body_top' in request.POST:
-        review.body_top = request.POST['body_top']
-
-    if 'body_bottom' in request.POST:
-        review.body_bottom = request.POST['body_bottom']
-
-    if publish:
-        review.publish(user=request.user)
-    else:
-        review.save()
-
-    return WebAPIResponse(request)
-
-
-@webapi_login_required
-@require_POST
-def review_draft_delete(request, review_request_id, *args, **kwargs):
-    review_request = get_object_or_404(ReviewRequest, pk=review_request_id)
-    review = review_request.get_pending_review(request.user)
-
-    if review:
-        review.delete()
-        return WebAPIResponse(request)
-    else:
-        return WebAPIResponseError(request, DOES_NOT_EXIST)
-
-
-@webapi_login_required
 def review_draft_comments(request, review_request_id, *args, **kwargs):
->>>>>>> 0f06eb6b
     review_request = get_object_or_404(ReviewRequest, pk=review_request_id)
     review = review_request.get_pending_review(request.user)
 
@@ -1102,23 +420,6 @@
 
     return WebAPIResponse(request, result)
 
-<<<<<<< HEAD
-=======
-
-@webapi_login_required
-def review_draft(request, review_request_id, *args, **kwargs):
-    review_request = get_object_or_404(ReviewRequest, pk=review_request_id)
-    review = review_request.get_pending_review(request.user)
-
-    if review:
-        return WebAPIResponse(request, {
-            'review': review,
-        })
-    else:
-        return WebAPIResponseError(request, DOES_NOT_EXIST)
-
-
->>>>>>> 0f06eb6b
 @webapi_login_required
 @require_POST
 def review_reply_draft_save(request, review_request_id, review_id,
@@ -1178,114 +479,10 @@
     })
 
 
-<<<<<<< HEAD
-@webapi_check_login_required
-def diff_line_comments(request, review_request_id, line, diff_revision,
-                       filediff_id, interdiff_revision=None,
-                       interfilediff_id=None, **kwargs):
-=======
-@webapi_login_required
-@require_POST
-def new_diff(request, review_request_id, *args, **kwargs):
-    review_request = get_object_or_404(ReviewRequest, pk=review_request_id)
-
-    if not review_request.is_mutable_by(request.user):
-        return WebAPIResponseError(request, PERMISSION_DENIED)
-
-    form_data = request.POST.copy()
-    form = UploadDiffForm(review_request, form_data, request.FILES)
-
-    if not form.is_valid():
-        return WebAPIResponseFormError(request, form)
-
-    try:
-        diffset = form.create(request.FILES['path'],
-                              request.FILES.get('parent_diff_path'))
-    except FileNotFoundError, e:
-        return WebAPIResponseError(request, REPO_FILE_NOT_FOUND, {
-            'file': e.path,
-            'revision': e.revision
-        })
-    except EmptyDiffError, e:
-        return WebAPIResponseError(request, INVALID_FORM_DATA, {
-            'fields': {
-                'path': [str(e)]
-            }
-        })
-    except Exception, e:
-        # This could be very wrong, but at least they'll see the error.
-        # We probably want a new error type for this.
-        logging.error("Error uploading new diff: %s", e, exc_info=1)
-
-        return WebAPIResponseError(request, INVALID_FORM_DATA, {
-            'fields': {
-                'path': [str(e)]
-            }
-        })
-
-    discarded_diffset = None
-
-    try:
-        draft = review_request.draft.get()
-
-        if draft.diffset and draft.diffset != diffset:
-            discarded_diffset = draft.diffset
-    except ReviewRequestDraft.DoesNotExist:
-        try:
-            draft = _prepare_draft(request, review_request)
-        except PermissionDenied:
-            return WebAPIResponseError(request, PERMISSION_DENIED)
-
-    draft.diffset = diffset
-
-    # We only want to add default reviewers the first time.  Was bug 318.
-    if review_request.diffset_history.diffsets.count() == 0:
-        draft.add_default_reviewers();
-
-    draft.save()
-
-    if discarded_diffset:
-        discarded_diffset.delete()
-
-    # E-mail gets sent when the draft is saved.
-
-    return WebAPIResponse(request, {'diffset_id': diffset.id})
-
-
-@webapi_login_required
-@require_POST
-def new_screenshot(request, review_request_id, *args, **kwargs):
-    review_request = get_object_or_404(ReviewRequest, pk=review_request_id)
-
-    if not review_request.is_mutable_by(request.user):
-        return WebAPIResponseError(request, PERMISSION_DENIED)
-
-    form_data = request.POST.copy()
-    form = UploadScreenshotForm(form_data, request.FILES)
-
-    if not form.is_valid():
-        return WebAPIResponseFormError(request, form)
-
-    try:
-        screenshot = form.create(request.FILES['path'], review_request)
-    except ValueError, e:
-        return WebAPIResponseError(request, INVALID_FORM_DATA, {
-            'fields': {
-                'path': [str(e)],
-            },
-        })
-
-    return WebAPIResponse(request, {
-        'screenshot_id': screenshot.id, # For backwards-compatibility
-        'screenshot': screenshot,
-    })
-
-
 @webapi_check_login_required
 def diff_line_comments(request, review_request_id, line, diff_revision,
                        filediff_id, interdiff_revision=None,
                        interfilediff_id=None, *args, **kwargs):
->>>>>>> 0f06eb6b
     review_request = get_object_or_404(ReviewRequest, pk=review_request_id)
     filediff = get_object_or_404(FileDiff,
         pk=filediff_id, diffset__history=review_request.diffset_history,
@@ -1380,11 +577,7 @@
 
 @webapi_check_login_required
 def screenshot_comments(request, review_request_id, screenshot_id, x, y, w, h,
-<<<<<<< HEAD
-                        **kwargs):
-=======
                         *args, **kwargs):
->>>>>>> 0f06eb6b
     review_request = get_object_or_404(ReviewRequest, pk=review_request_id)
     screenshot = get_object_or_404(Screenshot, pk=screenshot_id)
 
