--- conflicted
+++ resolved
@@ -5,9 +5,6 @@
     'filediff_status',
     'add_diff_hash',
     'diffsethistory_diff_updated',
-<<<<<<< HEAD
     'filediffdata_line_counts',
-=======
     'diffset_base_commit_id',
->>>>>>> 80fed35d
 ]