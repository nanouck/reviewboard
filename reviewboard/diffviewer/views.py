from __future__ import unicode_literals

import logging
import traceback

from django.core.paginator import Paginator
from django.http import HttpResponseServerError, Http404
from django.shortcuts import get_object_or_404
from django.template import RequestContext
from django.template.loader import render_to_string
from django.utils.translation import ugettext as _
from django.views.generic.base import TemplateView, View
from djblets.siteconfig.models import SiteConfiguration

from reviewboard.diffviewer.diffutils import (get_diff_files,
                                              populate_diff_chunks,
                                              get_enable_highlighting)
from reviewboard.diffviewer.errors import UserVisibleError
from reviewboard.diffviewer.models import DiffSet, FileDiff
from reviewboard.diffviewer.renderers import get_diff_renderer


def get_collapse_diff(request):
    if request.GET.get('expand', False):
        return False
    elif request.GET.get('collapse', False):
        return True
    elif 'collapsediffs' in request.COOKIES:
        return (request.COOKIES['collapsediffs'] == "True")
    else:
        return True


class DiffViewerView(TemplateView):
    """Renders the main diff viewer.

    This renders the diff viewer for a given DiffSet (or an interdiff
    between two DiffSets). It handles loading information on the diffs,
    generating the side-by-side view, and pagination.

    The view expects the following parameters to be provided:

        * diffset
          - The DiffSet to render.

    The following may also be provided:

        * interdiffset
          - A DiffSet object representing the other end of an interdiff range.

    The following query parameters can be passed in on the URL:

        * ?expand=1
          - Expands all files within the diff viewer.

        * ?collapse=1
          - Collapses all files within the diff viewer, showing only
            modifications and a few lines of context.

        * ?file=<id>
          - Renders only the FileDiff represented by the provided ID.

        * ?page=<pagenum>
          - Renders diffs found on the given page number, if the diff viewer
            is paginated.
    """
    template_name = 'diffviewer/view_diff.html'
    fragment_error_template_name = 'diffviewer/diff_fragment_error.html'

    def get(self, request, diffset, interdiffset=None, *args, **kwargs):
        """Handles GET requests for this view.

        This will render the full diff viewer based on the provided
        parameters.

        The full rendering time will be logged.

        If there's any exception thrown during rendering, an error page
        with a traceback will be returned instead.
        """
        self.collapse_diffs = get_collapse_diff(request)

        if interdiffset:
            logging.debug('Generating diff viewer page for interdiffset '
                          'ids %s-%s',
                          diffset.id, interdiffset.id, request=request)
        else:
            logging.debug('Generating diff viewer page for filediff id %s',
                          diffset.id, request=request)

        try:
            response = super(DiffViewerView, self).get(
                request, diffset=diffset, interdiffset=interdiffset,
                *args, **kwargs)

            if interdiffset:
                logging.debug('Done generating diff viewer page for '
                              'interdiffset ids %s-%s',
                              diffset.id, interdiffset.id, request=request)
            else:
                logging.debug('Done generating diff viewer page for filediff '
                              'id %s',
                              diffset.id, request=request)

            return response
        except Exception as e:
            return exception_traceback(request, e, self.template_name)

    def render_to_response(self, *args, **kwargs):
        """Renders the page to an HttpResponse.

        This renders the diff viewer page, based on the context data
        generated, and sets cookies before returning an HttpResponse to
        the client.
        """
        response = super(DiffViewerView, self).render_to_response(*args,
                                                                  **kwargs)
        response.set_cookie('collapsediffs', self.collapse_diffs)

        return response

    def get_context_data(self, diffset, interdiffset, extra_context={},
                         **kwargs):
        """Calculates and returns data used for rendering the diff viewer.

        This handles all the hard work of generating the data backing the
        side-by-side diff, handling pagination, and more. The data is
        collected into a context dictionary and returned for rendering.
        """
        files = get_diff_files(diffset, None, interdiffset,
                               request=self.request)

        # Break the list of files into pages
        siteconfig = SiteConfiguration.objects.get_current()

        paginator = Paginator(files,
                              siteconfig.get('diffviewer_paginate_by'),
                              siteconfig.get('diffviewer_paginate_orphans'))

        page_num = int(self.request.GET.get('page', 1))

        if self.request.GET.get('file', False):
            file_id = int(self.request.GET['file'])

            for i, f in enumerate(files):
                if f['filediff'].pk == file_id:
                    page_num = i // paginator.per_page + 1

                    if page_num > paginator.num_pages:
                        page_num = paginator.num_pages

                    break

        page = paginator.page(page_num)

        diff_context = {
            'revision': {
                'revision': diffset.revision,
                'is_interdiff': interdiffset is not None,
                'interdiff_revision': (interdiffset.revision
                                       if interdiffset else None),
            },
            'pagination': {
                'is_paginated': page.has_other_pages(),
                'current_page': page.number,
                'pages': paginator.num_pages,
                'page_numbers': paginator.page_range,
                'has_next': page.has_next(),
                'has_previous': page.has_previous(),
            },
        }

        if page.has_next():
            diff_context['pagination']['next_page'] = page.next_page_number()

        if page.has_previous():
            diff_context['pagination']['previous_page'] = \
                page.previous_page_number()

        context = dict({
            'diff_context': diff_context,
            'diffset': diffset,
            'interdiffset': interdiffset,
            'diffset_pair': (diffset, interdiffset),
            'files': page.object_list,
            'collapseall': self.collapse_diffs,
        }, **extra_context)

        return context


class DiffFragmentView(View):
    """Renders a fragment from a file in the diff viewer.

    Based on the diffset data and other arguments provided, this will render
    a fragment from a file in a diff. This may be the entire file, or some
    chunk within.

    The view expects the following parameters to be provided:

        * diffset_or_id
          - A DiffSet object or the ID for one.

        * filediff_id
          - The ID of a FileDiff within the DiffSet.

    The following may also be provided:

        * interdiffset_or_id
          - A DiffSet object or the ID for one representing the other end of
            an interdiff range.

        * chunkindex
          - The index (0-based) of the chunk to render. If left out, the
            entire file will be rendered.

    The caller may also pass ``?lines-of-context=`` as a query parameter to
    the URL to indicate how many lines of context should be provided around
    the chunk.
    """
    template_name = 'diffviewer/diff_file_fragment.html'
    error_template_name = 'diffviewer/diff_fragment_error.html'

<<<<<<< HEAD
    def get(self, request, *args, **kwargs):
        """Handles GET requests for this view.
=======
            if 'index' in request.GET:
                try:
                    file['index'] = int(request.GET.get('index'))
                except ValueError:
                    pass
>>>>>>> f3339b58

        This will create the renderer for the diff fragment, render it, and
        return it.

        If there's an error when rendering the diff fragment, an error page
        will be rendered and returned instead.
        """
        context = self.get_context_data(**kwargs)

        try:
            renderer = self.create_renderer(context, *args, **kwargs)

            return renderer.render_to_response()
        except Http404:
            raise
        except Exception as e:
            return exception_traceback(
                self.request, e, self.error_template_name,
                extra_context={
                    'file': self._get_requested_diff_file(False),
                })

    def create_renderer(self, context, diffset_or_id, filediff_id,
                        interdiffset_or_id=None, chunkindex=None,
                        *args, **kwargs):
        """Creates the renderer for the diff.

        This calculates all the state and data needed for rendering, and
        constructs a DiffRenderer with that data. That renderer is then
        returned, ready for rendering.

        If there's an error in looking up the necessary information, this
        may raise a UserVisibleError (best case), or some other form of
        Exception.
        """
        # Depending on whether we're invoked from a URL or from a wrapper
        # with precomputed diffsets, we may be working with either IDs or
        # actual objects. If they're objects, just use them as-is. Otherwise,
        # if they're IDs, we want to grab them both (if both are provided)
        # in one go, to save on an SQL query.
        self.diffset = None
        self.interdiffset = None

        diffset_ids = []

        if isinstance(diffset_or_id, DiffSet):
            self.diffset = diffset_or_id
        else:
            diffset_ids.append(diffset_or_id)

        if interdiffset_or_id:
            if isinstance(interdiffset_or_id, DiffSet):
                self.interdiffset = interdiffset_or_id
            else:
                diffset_ids.append(interdiffset_or_id)

        if diffset_ids:
            diffsets = DiffSet.objects.filter(pk__in=diffset_ids)

            if len(diffsets) != len(diffset_ids):
                raise Http404

            for temp_diffset in diffsets:
                if temp_diffset.pk == diffset_or_id:
                    self.diffset = temp_diffset
                elif temp_diffset.pk == interdiffset_or_id:
                    self.interdiffset = temp_diffset
                else:
                    assert False

        self.highlighting = get_enable_highlighting(self.request.user)
        self.filediff = get_object_or_404(FileDiff, pk=filediff_id,
                                          diffset=self.diffset)

        # Store this so we don't end up causing an SQL query later when looking
        # this up.
        self.filediff.diffset = self.diffset

        try:
            lines_of_context = self.request.GET.get('lines-of-context', '')
            lines_of_context = [int(i) for i in lines_of_context.split(',', 1)]
        except (TypeError, ValueError):
            lines_of_context = None

        if chunkindex is not None:
            try:
                chunkindex = int(chunkindex)
            except (TypeError, ValueError):
                chunkindex = None

        if lines_of_context:
            collapseall = True
        elif chunkindex is not None:
            # If we're currently expanding part of a chunk, we want to render
            # the entire chunk without any lines collapsed. In the case of
            # showing a range of lines, we're going to get all chunks and then
            # only show the range. This is so that we won't have separate
            # cached entries for each range.
            collapseall = False
        else:
            collapseall = get_collapse_diff(self.request)

        self.diff_file = self._get_requested_diff_file()

        if not self.diff_file:
            raise UserVisibleError(
                _('Internal error. Unable to locate file record for '
                  'filediff %s')
                % self.filediff.pk)

        return get_diff_renderer(
            self.diff_file,
            chunk_index=chunkindex,
            highlighting=self.highlighting,
            collapse_all=collapseall,
            lines_of_context=lines_of_context,
            extra_context=context,
            template_name=self.template_name)

    def get_context_data(self, *args, **kwargs):
        """Returns context data used for rendering the view.

        This can be overridden by subclasses to provide additional data for the
        view.
        """
        return {}

    def _get_requested_diff_file(self, get_chunks=True):
        """Fetches information on the requested diff.

        This will look up information on the diff that's to be rendered
        and return it, if found. It may also augment it with additional
        data.

        If get_chunks is True, the diff file information will include chunks
        for rendering. Otherwise, it will just contain generic information
        from the database.
        """
        files = get_diff_files(self.diffset, self.filediff, self.interdiffset,
                               request=self.request)

        if get_chunks:
            populate_diff_chunks(files, self.highlighting,
                                 request=self.request)

        if files:
            assert len(files) == 1
            file = files[0]

            if 'index' in self.request.GET:
                file['index'] = self.request.GET.get('index')

            return file

        return None


def exception_traceback_string(request, e, template_name, extra_context={}):
    context = {'error': e}
    context.update(extra_context)
    if e.__class__ is not UserVisibleError:
        context['trace'] = traceback.format_exc()

    if request:
        request_context = RequestContext(request, context)
    else:
        request_context = context

    return render_to_string(template_name, request_context)


def exception_traceback(request, e, template_name, extra_context={}):
    return HttpResponseServerError(
        exception_traceback_string(request, e, template_name, extra_context))<|MERGE_RESOLUTION|>--- conflicted
+++ resolved
@@ -221,16 +221,8 @@
     template_name = 'diffviewer/diff_file_fragment.html'
     error_template_name = 'diffviewer/diff_fragment_error.html'
 
-<<<<<<< HEAD
     def get(self, request, *args, **kwargs):
         """Handles GET requests for this view.
-=======
-            if 'index' in request.GET:
-                try:
-                    file['index'] = int(request.GET.get('index'))
-                except ValueError:
-                    pass
->>>>>>> f3339b58
 
         This will create the renderer for the diff fragment, render it, and
         return it.
@@ -381,7 +373,10 @@
             file = files[0]
 
             if 'index' in self.request.GET:
-                file['index'] = self.request.GET.get('index')
+                try:
+                    file['index'] = int(self.request.GET.get('index'))
+                except ValueError:
+                    pass
 
             return file
 
