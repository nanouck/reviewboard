--- conflicted
+++ resolved
@@ -156,12 +156,8 @@
 
 
 if __name__ == "__main__":
-<<<<<<< HEAD
-
     fix_django_evolution_issues(settings)
 
-=======
->>>>>>> d6bb84e3
     if len(sys.argv) > 1 and \
        (sys.argv[1] == 'runserver' or sys.argv[1] == 'test'):
         if settings.DEBUG:
@@ -172,10 +168,7 @@
                 sys.stderr.write('Running dependency checks (set DEBUG=False '
                                  'to turn this off)...\n')
                 check_dependencies()
-<<<<<<< HEAD
     else:
         include_enabled_extensions(settings)
-=======
->>>>>>> d6bb84e3
 
     execute_manager(settings)