from __future__ import unicode_literals

import copy
import os
import re
import sys

from django.conf import settings
from django.contrib.auth.models import User
from django.core import serializers
from django.core.cache import cache
from django.core.files import File
from django.db import (DatabaseError, DEFAULT_DB_ALIAS, IntegrityError,
                       connections, router)
from django.db.models import get_apps
from djblets.testing.testcases import TestCase as DjbletsTestCase

from reviewboard import scmtools, initialize
from reviewboard.attachments.models import FileAttachment
from reviewboard.diffviewer.models import DiffSet, DiffSetHistory, FileDiff
from reviewboard.reviews.models import (Comment, FileAttachmentComment,
                                        Group, Review, ReviewRequest,
                                        ReviewRequestDraft, Screenshot,
                                        ScreenshotComment)
from reviewboard.scmtools.models import Repository, Tool
from reviewboard.site.models import LocalSite
from reviewboard.webapi.models import WebAPIToken


class TestCase(DjbletsTestCase):
    """The base class for Review Board test cases.

    This class provides a number of convenient functions for creating
    common objects for testing, such as review requests and comments. They're
    populated with default data that can be overridden by the callers.

    This also overcomes an annoyance with default Django unit tests where
    the cache is not cleared across tests, leading to inconsistent results
    and useless testing.
    """
    local_site_name = 'local-site-1'
    local_site_id = 1

    _precompiled_fixtures = {}
    _fixture_dirs = []

    ws_re = re.compile(r'\s+')

    DEFAULT_FILEDIFF_DATA = (
        b'--- README\trevision 123\n'
        b'+++ README\trevision 123\n'
        b'@@ -1 +1 @@\n'
        b'-Hello, world!\n'
        b'+Hello, everybody!\n'
    )

    def setUp(self):
        super(TestCase, self).setUp()

        initialize()

        self._local_sites = {}

        # Clear the cache so that previous tests don't impact this one.
        cache.clear()

    def shortDescription(self):
        """Returns the description of the current test.

        This changes the default behavior to replace all newlines with spaces,
        allowing a test description to span lines. It should still be kept
        short, though.
        """
        doc = self._testMethodDoc

        if doc is not None:
            doc = doc.split('\n\n', 1)[0]
            doc = self.ws_re.sub(' ', doc).strip()

        return doc

    def get_local_site_or_none(self, name):
        """Returns a LocalSite matching the name, if provided, or None."""
        if name:
            return self.get_local_site(name=name)
        else:
            return None

    def get_local_site(self, name):
        if name not in self._local_sites:
            self._local_sites[name] = LocalSite.objects.get(name=name)

        return self._local_sites[name]

    def create_webapi_token(self, user, note='Sample note',
                            policy={'access': 'rw'},
                            with_local_site=False,
                            **kwargs):
        """Creates a WebAPIToken for testing."""
        if with_local_site:
            local_site = self.get_local_site(name=self.local_site_name)
        else:
            local_site = None

        return WebAPIToken.objects.generate_token(user=user,
                                                  note=note,
                                                  policy=policy,
                                                  local_site=local_site)

    def create_diff_file_attachment(self, filediff, from_modified=True,
                                    review_request=None,
                                    orig_filename='filename.png',
                                    caption='My Caption',
                                    mimetype='image/png',
                                    **kwargs):
        """Creates a diff-based FileAttachment for testing.

        The FileAttachment is tied to the given FileDiff. It's populated
        with default data that can be overridden by the caller.
        """
        file_attachment = FileAttachment.objects.create_from_filediff(
            filediff=filediff,
            from_modified=from_modified,
            caption=caption,
            orig_filename=orig_filename,
            mimetype=mimetype,
            **kwargs)

        filename = os.path.join(settings.STATIC_ROOT, 'rb', 'images',
                                'trophy.png')

        with open(filename, 'r') as f:
            file_attachment.file.save(filename, File(f), save=True)

        if review_request:
            review_request.file_attachments.add(file_attachment)

        return file_attachment

    def create_diffset(self, review_request=None, revision=1, repository=None,
                       draft=False, name='diffset'):
        """Creates a DiffSet for testing.

        The DiffSet defaults to revision 1. This can be overriden by the
        caller.

        DiffSets generally are tied to a ReviewRequest, but it's optional.
        """
        if review_request:
            repository = review_request.repository

        diffset = DiffSet.objects.create(
            name=name,
            revision=revision,
            repository=repository)

        if review_request:
            if draft:
                review_request_draft = \
                    ReviewRequestDraft.create(review_request)
                review_request_draft.diffset = diffset
                review_request_draft.save()
            else:
                review_request.diffset_history.diffsets.add(diffset)

        return diffset

    def create_diff_comment(self, review, filediff, interfilediff=None,
                            text='My comment', issue_opened=False,
                            issue_status=None,
                            first_line=1, num_lines=5, extra_fields=None,
                            reply_to=None, **kwargs):
        """Creates a Comment for testing.

        The comment is tied to the given Review and FileDiff (and, optionally,
        an interfilediff). It's populated with default data that can be
        overridden by the caller.
        """
        if issue_opened and not issue_status:
            issue_status = Comment.OPEN

        comment = Comment(
            filediff=filediff,
            interfilediff=interfilediff,
            first_line=first_line,
            num_lines=num_lines,
            text=text,
            issue_opened=issue_opened,
            issue_status=issue_status,
            reply_to=reply_to,
            **kwargs)

        if extra_fields:
            comment.extra_data = extra_fields

        comment.save()
        review.comments.add(comment)

        return comment

    def create_file_attachment(self, review_request,
                               orig_filename='filename.png',
                               caption='My Caption',
                               draft=False,
                               **kwargs):
        """Creates a FileAttachment for testing.

        The FileAttachment is tied to the given ReviewRequest. It's populated
        with default data that can be overridden by the caller.
        """
        file_attachment = FileAttachment(
            caption=caption,
            orig_filename=orig_filename,
            mimetype='image/png',
            **kwargs)

        filename = os.path.join(settings.STATIC_ROOT, 'rb', 'images',
                                'trophy.png')

        with open(filename, 'r') as f:
            file_attachment.file.save(filename, File(f), save=True)

        if draft:
            review_request_draft = ReviewRequestDraft.create(review_request)
            review_request_draft.file_attachments.add(file_attachment)
        else:
            review_request.file_attachments.add(file_attachment)

        return file_attachment

    def create_file_attachment_comment(self, review, file_attachment,
                                       text='My comment', issue_opened=False,
                                       extra_fields=None, reply_to=None):
        """Creates a FileAttachmentComment for testing.

        The comment is tied to the given Review and FileAttachment. It's
        populated with default data that can be overridden by the caller.
        """
        if issue_opened:
            issue_status = Comment.OPEN
        else:
            issue_status = None

        comment = FileAttachmentComment(
            file_attachment=file_attachment,
            text=text,
            issue_opened=issue_opened,
            issue_status=issue_status,
            reply_to=reply_to)

        if extra_fields:
            comment.extra_data = extra_fields

        comment.save()
        review.file_attachment_comments.add(comment)

        return comment

    def create_filediff(self, diffset, source_file='/test-file',
                        dest_file='/test-file', source_revision='123',
                        dest_detail='124', status=FileDiff.MODIFIED,
                        diff=DEFAULT_FILEDIFF_DATA):
        """Creates a FileDiff for testing.

        The FileDiff is tied to the given DiffSet. It's populated with
        default data that can be overridden by the caller.
        """
        return FileDiff.objects.create(
            diffset=diffset,
            source_file=source_file,
            dest_file=dest_file,
            source_revision=source_revision,
            dest_detail=dest_detail,
            status=status,
            diff=diff)

    def create_repository(self, with_local_site=False, name='Test Repo',
                          tool_name='Git', path=None, local_site=None,
                          **kwargs):
        """Creates a Repository for testing.

        The Repository may optionally be attached to a LocalSite. It's also
        populated with default data that can be overridden by the caller.

        This accepts a tool_name of "Git", "Mercurial" or "Subversion".
        The correct bundled repository path will be used for the given
        tool_name.
        """
        if not local_site:
            if with_local_site:
                local_site = self.get_local_site(name=self.local_site_name)
            else:
                local_site = None

        testdata_dir = os.path.join(os.path.dirname(scmtools.__file__),
                                    'testdata')

        if not path:
            if tool_name in ('Git', 'Test'):
                path = os.path.join(testdata_dir, 'git_repo')
            elif tool_name == 'Subversion':
                path = 'file://' + os.path.join(testdata_dir, 'svn_repo')
            elif tool_name == 'Mercurial':
                path = os.path.join(testdata_dir, 'hg_repo.bundle')
            elif tool_name == 'CVS':
                path = os.path.join(testdata_dir, 'cvs_repo')
            else:
                raise NotImplementedError

        return Repository.objects.create(
            name=name,
            local_site=local_site,
            tool=Tool.objects.get(name=tool_name),
            path=path,
            **kwargs)

    def create_review_request(self, with_local_site=False, local_site=None,
                              with_diffs=False,
                              summary='Test Summary',
                              description='Test Description',
                              testing_done='Testing',
                              submitter='doc', local_id=1001,
                              status='P', public=False, publish=False,
                              commit_id=None,
                              repository=None, id=None,
                              create_repository=False):
        """Creates a ReviewRequest for testing.

        The ReviewRequest may optionally be attached to a LocalSite. It's also
        populated with default data that can be overridden by the caller.

        If create_repository is True, a Repository will be created
        automatically. If set, a custom repository cannot be provided.

        The provided submitter may either be a username or a User object.

        If publish is True, ReviewRequest.publish() will be called.
        """
<<<<<<< HEAD
        if with_local_site:
            local_site = self.get_local_site(name=self.local_site_name)
        else:
            local_site = None
=======
        if not local_site:
            if with_local_site:
                local_site = LocalSite.objects.get(name=self.local_site_name)
            else:
                local_site = None

        if not local_site:
>>>>>>> 6a21f606
            local_id = None

        if create_repository:
            assert not repository

            repository = \
                self.create_repository(with_local_site=with_local_site)

        if not isinstance(submitter, User):
            submitter = User.objects.get(username=submitter)

        review_request = ReviewRequest(
            summary=summary,
            description=description,
            testing_done=testing_done,
            local_site=local_site,
            local_id=local_id,
            submitter=submitter,
            diffset_history=DiffSetHistory.objects.create(),
            repository=repository,
            public=public,
            commit_id=commit_id,
            status=status)

        # Set this separately to avoid issues with CounterField updates.
        review_request.id = id

        review_request.save()

        if publish:
            review_request.publish(review_request.submitter)

        return review_request

    def create_review(self, review_request, user='dopey', username=None,
                      body_top='Test Body Top', body_bottom='Test Body Bottom',
                      ship_it=False, publish=False):
        """Creates a Review for testing.

        The Review is tied to the given ReviewRequest. It's populated with
        default data that can be overridden by the caller.

        The provided user may either be a username or a User object.

        If publish is True, Review.publish() will be called.
        """
        if not isinstance(user, User):
            user = User.objects.get(username=user)

        review = Review.objects.create(
            review_request=review_request,
            user=user,
            body_top=body_top,
            body_bottom=body_bottom,
            ship_it=ship_it)

        if publish:
            review.publish()

        return review

    def create_review_group(self, name='test-group', with_local_site=False,
                            local_site=None, visible=True, invite_only=False):
        """Creates a review group for testing.

        The group may optionally be attached to a LocalSite. It's also
        populated with default data that can be overridden by the caller.
        """
        if not local_site and with_local_site:
            local_site = self.get_local_site(name=self.local_site_name)

        return Group.objects.create(
            name=name,
            local_site=local_site,
            visible=visible,
            invite_only=invite_only)

    def create_reply(self, review, user='grumpy', username=None,
                     body_top='Test Body Top', timestamp=None,
                     publish=False):
        """Creates a review reply for testing.

        The reply is tied to the given Review. It's populated with default
        data that can be overridden by the caller.
        """
        if not isinstance(user, User):
            user = User.objects.get(username=user)

        reply = Review.objects.create(
            review_request=review.review_request,
            user=user,
            body_top=body_top,
            base_reply_to=review,
            timestamp=timestamp)

        if publish:
            reply.publish()

        return reply

    def create_screenshot(self, review_request, caption='My caption',
                          draft=False):
        """Creates a Screenshot for testing.

        The Screenshot is tied to the given ReviewRequest. It's populated
        with default data that can be overridden by the caller.
        """
        screenshot = Screenshot(caption=caption)
        filename = os.path.join(settings.STATIC_ROOT, 'rb', 'images',
                                'trophy.png')

        with open(filename, 'r') as f:
            screenshot.image.save(filename, File(f), save=True)

        if draft:
            review_request_draft = ReviewRequestDraft.create(review_request)
            review_request_draft.screenshots.add(screenshot)
        else:
            review_request.screenshots.add(screenshot)

        return screenshot

    def create_screenshot_comment(self, review, screenshot, text='My comment',
                                  x=1, y=1, w=5, h=5, issue_opened=False,
                                  extra_fields=None, reply_to=None, **kwargs):
        """Creates a ScreenshotComment for testing.

        The comment is tied to the given Review and Screenshot. It's
        It's populated with default data that can be overridden by the caller.
        """
        if issue_opened:
            issue_status = Comment.OPEN
        else:
            issue_status = None

        comment = ScreenshotComment(
            screenshot=screenshot,
            text=text,
            x=x,
            y=y,
            w=w,
            h=h,
            issue_opened=issue_opened,
            issue_status=issue_status,
            reply_to=reply_to,
            **kwargs)

        if extra_fields:
            comment.extra_data = extra_fields

        comment.save()
        review.screenshot_comments.add(comment)

        return comment

    def _fixture_setup(self):
        """Set up fixtures for unit tests.

        Unlike Django's standard _fixture_setup function, this doesn't
        re-locate and re-deserialize the fixtures every time. Instead, it
        precompiles fixtures the first time they're found and reuses the
        objects for future tests.

        However, also unlike Django's, this does not accept compressed
        or non-JSON fixtures.
        """
        # Temporarily hide the fixtures, so that the parent class won't
        # do anything with them.
        self._hide_fixtures = True
        super(TestCase, self)._fixture_setup()
        self._hide_fixtures = False

        if getattr(self, 'multi_db', False):
            databases = connections
        else:
            databases = [DEFAULT_DB_ALIAS]

        for db in databases:
            if hasattr(self, 'fixtures'):
                self.load_fixtures(self.fixtures, db=db)

    def load_fixtures(self, fixtures, db=DEFAULT_DB_ALIAS):
        """Loads fixtures for the current test.

        This is called for every fixture in the testcase's ``fixtures``
        list. It can also be called by an individual test to add additional
        fixtures on top of that.
        """
        if not fixtures:
            return

        if db not in TestCase._precompiled_fixtures:
            TestCase._precompiled_fixtures[db] = {}

        for fixture in fixtures:
            if fixture not in TestCase._precompiled_fixtures[db]:
                self._precompile_fixture(fixture, db)

        self._load_fixtures(fixtures, db)

    def _precompile_fixture(self, fixture, db):
        """Precompiles a fixture.

        The fixture is loaded and deserialized, and the resulting objects
        are stored for future use.
        """
        assert db in TestCase._precompiled_fixtures
        assert fixture not in TestCase._precompiled_fixtures[db]

        fixture_path = None

        for fixture_dir in self._get_fixture_dirs():
            fixture_path = os.path.join(fixture_dir, fixture + '.json')

            if os.path.exists(fixture_path):
                break

        try:
            if not fixture_path:
                raise IOError('Fixture path not found')

            with open(fixture_path, 'r') as fp:
                TestCase._precompiled_fixtures[db][fixture] = [
                    obj
                    for obj in serializers.deserialize('json', fp, using=db)
                    if router.allow_syncdb(db, obj.object.__class__)
                ]
        except IOError as e:
            sys.stderr.write('Unable to load fixture %s: %s\n' % (fixture, e))

    def _get_fixture_dirs(self):
        """Returns the list of fixture directories.

        This is computed only once and cached.
        """
        if not TestCase._fixture_dirs:
            app_module_paths = []

            for app in get_apps():
                if hasattr(app, '__path__'):
                    # It's a 'models/' subpackage.
                    for path in app.__path__:
                        app_module_paths.append(path)
                else:
                    # It's a models.py module
                    app_module_paths.append(app.__file__)

            all_fixture_dirs = [
                os.path.join(os.path.dirname(path), 'fixtures')
                for path in app_module_paths
            ]

            TestCase._fixture_dirs = [
                fixture_dir
                for fixture_dir in all_fixture_dirs
                if os.path.exists(fixture_dir)
            ]

        return TestCase._fixture_dirs

    def _load_fixtures(self, fixtures, db):
        """Loads precompiled fixtures.

        Each precompiled fixture is loaded and then used to populate the
        database.
        """
        models = set()
        connection = connections[db]

        with connection.constraint_checks_disabled():
            for fixture in fixtures:
                assert db in TestCase._precompiled_fixtures
                assert fixture in TestCase._precompiled_fixtures[db]
                objects = TestCase._precompiled_fixtures[db][fixture]

                for obj in objects:
                    models.add(obj.object.__class__)

                    try:
                        obj = copy.copy(obj)
                        obj.save(using=db)
                    except (DatabaseError, IntegrityError) as e:
                        sys.stderr.write('Could not load %s.%s(pk=%s): %s\n'
                                         % (obj.object._meta.app_label,
                                            obj.object._meta.object_name,
                                            obj.object.pk,
                                            e))
                        raise

        # We disabled constraints above, so check now.
        connection.check_constraints(table_names=[
            model._meta.db_table
            for model in models
        ])

    def __getattribute__(self, name):
        if name == 'fixtures' and self.__dict__.get('_hide_fixtures'):
            raise AttributeError

        return super(TestCase, self).__getattribute__(name)<|MERGE_RESOLUTION|>--- conflicted
+++ resolved
@@ -336,20 +336,13 @@
 
         If publish is True, ReviewRequest.publish() will be called.
         """
-<<<<<<< HEAD
-        if with_local_site:
-            local_site = self.get_local_site(name=self.local_site_name)
-        else:
-            local_site = None
-=======
         if not local_site:
             if with_local_site:
-                local_site = LocalSite.objects.get(name=self.local_site_name)
+                local_site = self.get_local_site(name=self.local_site_name)
             else:
                 local_site = None
 
         if not local_site:
->>>>>>> 6a21f606
             local_id = None
 
         if create_repository:
