from django.contrib.auth.models import User
from django.core.cache import cache
from django.core.exceptions import ImproperlyConfigured
from django.db import models
from django.utils.http import urlquote
from django.utils.translation import ugettext_lazy as _
from djblets.log import log_timed
from djblets.util.fields import JSONField
from djblets.util.misc import cache_memoize, make_cache_key

from reviewboard.hostingsvcs.models import HostingServiceAccount
from reviewboard.scmtools.managers import RepositoryManager, ToolManager
from reviewboard.scmtools.signals import checked_file_exists, \
                                         checking_file_exists, \
                                         fetched_file, fetching_file
from reviewboard.site.models import LocalSite


class Tool(models.Model):
    name = models.CharField(max_length=32, unique=True)
    class_name = models.CharField(max_length=128, unique=True)

    objects = ToolManager()

    # Templates can't access variables on a class properly. It'll attempt to
    # instantiate the class, which will fail without the necessary parameters.
    # So, we use these as convenient wrappers to do what the template can't do.
    supports_authentication = property(
        lambda x: x.scmtool_class.supports_authentication)
    supports_raw_file_urls = property(
        lambda x: x.scmtool_class.supports_raw_file_urls)
    supports_ticket_auth = property(
        lambda x: x.scmtool_class.supports_ticket_auth)
    supports_pending_changesets = property(
        lambda x: x.scmtool_class.supports_pending_changesets)
    field_help_text = property(
        lambda x: x.scmtool_class.field_help_text)

    def __unicode__(self):
        return self.name

    def get_scmtool_class(self):
        if not hasattr(self, '_scmtool_class'):
            path = self.class_name
            i = path.rfind('.')
            module, attr = path[:i], path[i+1:]

            try:
                mod = __import__(module, {}, {}, [attr])
            except ImportError, e:
                raise ImproperlyConfigured, \
                    'Error importing SCM Tool %s: "%s"' % (module, e)

            try:
                self._scmtool_class = getattr(mod, attr)
            except AttributeError:
                raise ImproperlyConfigured, \
                    'Module "%s" does not define a "%s" SCM Tool' \
                    % (module, attr)

        return self._scmtool_class
    scmtool_class = property(get_scmtool_class)

    class Meta:
        ordering = ("name",)


class Repository(models.Model):
    name = models.CharField(max_length=64)
    path = models.CharField(max_length=255)
    mirror_path = models.CharField(max_length=255, blank=True)
    raw_file_url = models.CharField(
        _('Raw file URL mask'),
        max_length=255,
        blank=True,
        help_text=_("A URL mask used to check out a particular revision of a "
                    "file using HTTP. This is needed for repository types "
                    "that can't access remote files natively. "
                    "Use <tt>&lt;revision&gt;</tt> and "
                    "<tt>&lt;filename&gt;</tt> in the URL in place of the "
                    "revision and filename parts of the path."))
    username = models.CharField(max_length=32, blank=True)
    password = models.CharField(max_length=128, blank=True)
    extra_data = JSONField(null=True)

    tool = models.ForeignKey(Tool, related_name="repositories")
    hosting_account = models.ForeignKey(
        HostingServiceAccount,
        related_name='repositories',
        verbose_name=_('Hosting service account'),
        blank=True,
        null=True)

    bug_tracker = models.CharField(
        _('Bug tracker URL'),
        max_length=256,
        blank=True,
        help_text=_("This should be the full path to a bug in the bug tracker "
                    "for this repository, using '%s' in place of the bug ID."))
    encoding = models.CharField(
        max_length=32,
        blank=True,
        help_text=_("The encoding used for files in this repository. This is "
                    "an advanced setting and should only be used if you're "
                    "sure you need it."))
    visible = models.BooleanField(
        _('Show this repository'),
        default=True,
        help_text=_('Use this to control whether or not a repository is '
                    'shown when creating new review requests. Existing '
                    'review requests are unaffected.'))

    # Access control
    local_site = models.ForeignKey(LocalSite,
                                   verbose_name=_('Local site'),
                                   blank=True,
                                   null=True)
    public = models.BooleanField(
        _('publicly accessible'),
        default=True,
        help_text=_('Review requests and files on public repositories are '
                    'visible to anyone. Private repositories must explicitly '
                    'list the users and groups that can access them.'))

    users = models.ManyToManyField(
        User,
        limit_choices_to={'is_active': True},
        blank=True,
        related_name='repositories',
        verbose_name=_('Users with access'),
        help_text=_('A list of users with explicit access to the repository.'))
    review_groups = models.ManyToManyField(
        'reviews.Group',
        limit_choices_to={'invite_only': True},
        blank=True,
        related_name='repositories',
        verbose_name=_('Review groups with access'),
        help_text=_('A list of invite-only review groups whose members have '
                    'explicit access to the repository.'))

    objects = RepositoryManager()

    BRANCHES_CACHE_PERIOD = 60 * 5 # 5 minutes
    COMMITS_CACHE_PERIOD = 60 * 60 * 24 # 1 day

    def get_scmtool(self):
        cls = self.tool.get_scmtool_class()
        return cls(self)

    @property
    def hosting_service(self):
        if self.hosting_account:
            return self.hosting_account.service

        return None

<<<<<<< HEAD
    @property
    def supports_post_commit(self):
        """Whether or not this repository supports post-commit creation.

        If this is True, the get_branches and get_commits methods will be
        implemented to fetch information about the committed revisions, and
        get_change will be implemented to fetch the actual diff. This is used
        by ReviewRequest.update_from_commit_id.
        """
        hosting_service = self.hosting_service
        if hosting_service:
            return hosting_service.supports_post_commit
        else:
            return self.get_scmtool().supports_post_commit

    def get_file(self, path, revision, request=None):
=======
    def get_file(self, path, revision, base_commit_id=None, request=None):
>>>>>>> 80fed35d
        """Returns a file from the repository.

        This will attempt to retrieve the file from the repository. If the
        repository is backed by a hosting service, it will go through that.
        Otherwise, it will attempt to directly access the repository.
        """
        # We wrap the result of get_file in a list and then return the first
        # element after getting the result from the cache. This prevents the
        # cache backend from converting to unicode, since we're no longer
        # passing in a string and the cache backend doesn't recursively look
        # through the list in order to convert the elements inside.
        #
        # Basically, this fixes the massive regressions introduced by the
        # Django unicode changes.
        return cache_memoize(
            self._make_file_cache_key(path, revision, base_commit_id),
            lambda: [self._get_file_uncached(path, revision, base_commit_id,
                                             request)],
            large_data=True)[0]

    def get_file_exists(self, path, revision, base_commit_id=None,
                        request=None):
        """Returns whether or not a file exists in the repository.

        If the repository is backed by a hosting service, this will go
        through that. Otherwise, it will attempt to directly access the
        repository.

        The result of this call will be cached, making future lookups
        of this path and revision on this repository faster.
        """
        key = self._make_file_exists_cache_key(path, revision, base_commit_id)

        if cache.get(make_cache_key(key)) == '1':
            return True

        exists = self._get_file_exists_uncached(path, revision,
                                                base_commit_id, request)

        if exists:
            cache_memoize(key, lambda: '1')

        return exists

    def get_branches(self):
        """Returns a list of branches."""
        hosting_service = self.hosting_service

        cache_key = make_cache_key('repository-branches:%s' % self.pk)
        if hosting_service:
            branches_callable = lambda: hosting_service.get_branches(self)
        else:
            branches_callable = self.get_scmtool().get_branches

        return cache_memoize(cache_key, branches_callable,
                             self.BRANCHES_CACHE_PERIOD)

    def get_commit_cache_key(self, commit):
        return 'repository-commit:%s:%s' % (self.pk, commit)

    def get_commits(self, start=None):
        """Returns a list of commits.

        This is paginated via the 'start' parameter. Any exceptions are
        expected to be handled by the caller.
        """
        hosting_service = self.hosting_service

        cache_key = make_cache_key('repository-commits:%s:%s' % (self.pk, start))
        if hosting_service:
            commits_callable = lambda: hosting_service.get_commits(self, start)
        else:
            commits_callable = lambda: self.get_scmtool().get_commits(start)

        # We cache both the entire list for 'start', as well as each individual
        # commit. This allows us to reduce API load when people are looking at
        # the "new review request" page more frequently than they're pushing
        # code, and will usually save 1 API request when they go to actually
        # create a new review request.
        commits = cache_memoize(cache_key, commits_callable)

        for commit in commits:
            cache.set(self.get_commit_cache_key(commit.id),
                      commit, self.COMMITS_CACHE_PERIOD)

        return commits

    def get_change(self, revision):
        """Get an individual change.

        This returns a tuple of (commit message, diff).
        """
        hosting_service = self.hosting_service

        if hosting_service:
            return hosting_service.get_change(self, revision)
        else:
            return self.get_scmtool().get_change(revision)

    def is_accessible_by(self, user):
        """Returns whether or not the user has access to the repository.

        The repository is accessibly by the user if it is public or
        the user has access to it (either by being explicitly on the allowed
        users list, or by being a member of a review group on that list).
        """
        if self.local_site and not self.local_site.is_accessible_by(user):
            return False

        return (self.public or
                (user.is_authenticated() and
                 (self.review_groups.filter(users__pk=user.pk).count() > 0 or
                  self.users.filter(pk=user.pk).count() > 0)))

    def is_mutable_by(self, user):
        """Returns whether or not the user can modify or delete the repository.

        The repository is mutable by the user if the user is an administrator
        with proper permissions or the repository is part of a LocalSite and
        the user is in the admin list.
        """
        return (user.has_perm('scmtools.change_repository') or
                (self.local_site and self.local_site.is_mutable_by(user)))

    def __unicode__(self):
        return self.name

    def _make_file_cache_key(self, path, revision, base_commit_id):
        """Makes a cache key for fetched files."""
        return "file:%s:%s:%s:%s" % (self.pk, urlquote(path),
                                     urlquote(revision),
                                     urlquote(base_commit_id or ''))

    def _make_file_exists_cache_key(self, path, revision, base_commit_id):
        """Makes a cache key for file existence checks."""
        return "file-exists:%s:%s:%s:%s" % (self.pk, urlquote(path),
                                            urlquote(revision),
                                            urlquote(base_commit_id or ''))

    def _get_file_uncached(self, path, revision, base_commit_id, request):
        """Internal function for fetching an uncached file.

        This is called by get_file if the file isn't already in the cache.
        """
        fetching_file.send(sender=self,
                           path=path,
                           revision=revision,
                           base_commit_id=base_commit_id,
                           request=request)

        if base_commit_id:
            timer_msg = "Fetching file '%s' r%s (base commit ID %s) from %s" \
                        % (path, revision, base_commit_id, self)
        else:
            timer_msg = "Fetching file '%s' r%s from %s" \
                        % (path, revision, self)

        log_timer = log_timed(timer_msg, request=request)

        hosting_service = self.hosting_service

        if hosting_service:
            data = hosting_service.get_file(
                self,
                path,
                revision,
                base_commit_id=base_commit_id)
        else:
            data = self.get_scmtool().get_file(path, revision)

        log_timer.done()

        fetched_file.send(sender=self,
                          path=path,
                          revision=revision,
                          base_commit_id=base_commit_id,
                          request=request,
                          data=data)

        return data

    def _get_file_exists_uncached(self, path, revision, base_commit_id,
                                  request):
        """Internal function for checking that a file exists.

        This is called by get_file_eixsts if the file isn't already in the
        cache.

        This function is smart enough to check if the file exists in cache,
        and will use that for the result instead of making a separate call.
        """
        # First we check to see if we've fetched the file before. If so,
        # it's in there and we can just return that we have it.
        file_cache_key = make_cache_key(
            self._make_file_cache_key(path, revision, base_commit_id))

        if cache.has_key(file_cache_key):
            exists = True
        else:
            # We didn't have that in the cache, so check from the repository.
            checking_file_exists.send(sender=self,
                                      path=path,
                                      revision=revision,
                                      base_commit_id=base_commit_id,
                                      request=request)

            hosting_service = self.hosting_service

            if hosting_service:
                exists = hosting_service.get_file_exists(
                    self,
                    path,
                    revision,
                    base_commit_id=base_commit_id)
            else:
                exists = self.get_scmtool().file_exists(path, revision)

            checked_file_exists.send(sender=self,
                                     path=path,
                                     revision=revision,
                                     base_commit_id=base_commit_id,
                                     request=request,
                                     exists=exists)

        return exists

    class Meta:
        verbose_name_plural = "Repositories"
        # TODO: the path:local_site unique constraint causes problems when
        # archiving repositories. We should really remove this constraint from
        # the tables and enforce it in code whenever visible=True
        unique_together = (('name', 'local_site'),
                           ('path', 'local_site'))<|MERGE_RESOLUTION|>--- conflicted
+++ resolved
@@ -154,7 +154,6 @@
 
         return None
 
-<<<<<<< HEAD
     @property
     def supports_post_commit(self):
         """Whether or not this repository supports post-commit creation.
@@ -170,10 +169,7 @@
         else:
             return self.get_scmtool().supports_post_commit
 
-    def get_file(self, path, revision, request=None):
-=======
     def get_file(self, path, revision, base_commit_id=None, request=None):
->>>>>>> 80fed35d
         """Returns a file from the repository.
 
         This will attempt to retrieve the file from the repository. If the
