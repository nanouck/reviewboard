import errno
import imp
import os
import nose
import paramiko
import shutil
import socket
import tempfile
try:
    from hashlib import md5
except ImportError:
    from md5 import md5

from django.contrib.auth.models import AnonymousUser, User
from django.test import TestCase as DjangoTestCase
from djblets.util.filesystem import is_exe_in_path
try:
    imp.find_module("P4")
    from P4 import P4Error
except ImportError:
    pass

from reviewboard.diffviewer.diffutils import patch
from reviewboard.diffviewer.parser import DiffParserError
from reviewboard.hostingsvcs.models import HostingServiceAccount
from reviewboard.reviews.models import Group
from reviewboard.scmtools import sshutils
from reviewboard.scmtools.core import HEAD, PRE_CREATION, ChangeSet, Revision
from reviewboard.scmtools.errors import SCMError, FileNotFoundError, \
                                        RepositoryNotFoundError, \
                                        AuthenticationError
from reviewboard.scmtools.forms import RepositoryForm
from reviewboard.scmtools.git import ShortSHA1Error
from reviewboard.scmtools.models import Repository, Tool
from reviewboard.scmtools.perforce import STunnelProxy, STUNNEL_SERVER
from reviewboard.site.models import LocalSite


class SCMTestCase(DjangoTestCase):
    _can_test_ssh = None

    def setUp(self):
        self.old_home = os.getenv('HOME')
        self.tempdir = None
        self.tool = None
        os.environ['RBSSH_ALLOW_AGENT'] = '0'

    def tearDown(self):
        self._set_home(self.old_home)

        if self.tempdir:
            shutil.rmtree(self.tempdir)

    def _set_home(self, homedir):
        os.environ['HOME'] = homedir

    def _check_can_test_ssh(self):
        if SCMTestCase._can_test_ssh is None:
            key = sshutils.get_user_key()

            SCMTestCase._can_test_ssh = (key is not None and
                                         sshutils.is_key_authorized(key))

        if not SCMTestCase._can_test_ssh:
            raise nose.SkipTest(
                "Cannot perform SSH access tests. The local user's SSH "
                "public key must be in the %s file and SSH must be enabled."
                % os.path.join(sshutils.get_ssh_dir(), 'authorized_keys'))

    def _test_ssh(self, repo_path, filename=None):
        self._check_can_test_ssh()

        repo = Repository(name='SSH Test', path=repo_path,
                          tool=self.repository.tool)
        tool = repo.get_scmtool()

        try:
            tool.check_repository(repo_path)
        except socket.error, e:
            if e.errno == errno.ECONNREFUSED:
                # This box likely isn't set up for this test.
                SCMTestCase._can_test_ssh = False
                raise nose.SkipTest(
                    "Cannot perform SSH access tests. No local SSH service is "
                    "running.")
            else:
                raise

        if filename:
            self.assertNotEqual(tool.get_file(filename, HEAD), None)

    def _test_ssh_with_site(self, repo_path, filename=None):
        """Utility function to test SSH access with a LocalSite."""
        self._check_can_test_ssh()

        # Get the user's .ssh key, for use in the tests
        user_key = sshutils.get_user_key()
        self.assertNotEqual(user_key, None)

        # Switch to a new SSH directory.
        self.tempdir = tempfile.mkdtemp(prefix='rb-tests-home-')
        sshdir = os.path.join(self.tempdir, '.ssh')
        self._set_home(self.tempdir)

        self.assertEqual(sshdir, sshutils.get_ssh_dir())
        self.assertFalse(os.path.exists(os.path.join(sshdir, 'id_rsa')))
        self.assertFalse(os.path.exists(os.path.join(sshdir, 'id_dsa')))
        self.assertEqual(sshutils.get_user_key(), None)

        tool_class = self.repository.tool

        # Make sure we aren't using the old SSH key. We want auth errors.
        repo = Repository(name='SSH Test', path=repo_path, tool=tool_class)
        tool = repo.get_scmtool()
        self.assertRaises(sshutils.AuthenticationError,
                          lambda: tool.check_repository(repo_path))

        if filename:
            self.assertRaises(SCMError,
                              lambda: tool.get_file(filename, HEAD));

        for local_site_name in ('site-1',):
            local_site = LocalSite(name=local_site_name)
            local_site.save()

            repo = Repository(name='SSH Test', path=repo_path, tool=tool_class,
                              local_site=local_site)
            tool = repo.get_scmtool()

            self.assertEqual(sshutils.get_ssh_dir(local_site_name),
                             os.path.join(sshdir, local_site_name))
            sshutils.import_user_key(user_key, local_site_name)
            self.assertEqual(sshutils.get_user_key(local_site_name), user_key)

            # Make sure we can verify the repository and access files.
            tool.check_repository(repo_path, local_site_name=local_site_name)

            if filename:
                self.assertNotEqual(tool.get_file(filename, HEAD), None)


class CoreTests(DjangoTestCase):
    """Tests for the scmtools.core module"""

    def test_interface(self):
        """Testing basic scmtools.core API"""

        # Empty changeset
        cs = ChangeSet()
        self.assertEqual(cs.changenum, None)
        self.assertEqual(cs.summary, '')
        self.assertEqual(cs.description, '')
        self.assertEqual(cs.branch, '')
        self.assert_(len(cs.bugs_closed) == 0)
        self.assert_(len(cs.files) == 0)


class SSHUtilsTests(SCMTestCase):
    """Unit tests for sshutils."""
    def setUp(self):
        super(SSHUtilsTests, self).setUp()

        self.tempdir = tempfile.mkdtemp(prefix='rb-tests-home-')

    def test_get_ssh_dir_with_dot_ssh(self):
        """Testing sshutils.get_ssh_dir with ~/.ssh"""
        self._set_home(self.tempdir)
        sshdir = os.path.join(self.tempdir, '.ssh')
        self.assertEqual(sshutils.get_ssh_dir(), sshdir)

    def test_get_ssh_dir_with_ssh(self):
        """Testing sshutils.get_ssh_dir with ~/ssh"""
        self._set_home(self.tempdir)
        sshdir = os.path.join(self.tempdir, 'ssh')
        os.mkdir(sshdir, 0700)
        self.assertEqual(sshutils.get_ssh_dir(), sshdir)

    def test_get_ssh_dir_with_dot_ssh_and_localsite(self):
        """Testing sshutils.get_ssh_dir with ~/.ssh and localsite"""
        self._set_home(self.tempdir)
        sshdir = os.path.join(self.tempdir, '.ssh', 'site-1')
        self.assertEqual(sshutils.get_ssh_dir(local_site_name='site-1'), sshdir)

    def test_get_ssh_dir_with_ssh_and_localsite(self):
        """Testing sshutils.get_ssh_dir with ~/ssh and localsite"""
        self._set_home(self.tempdir)
        sshdir = os.path.join(self.tempdir, 'ssh')
        os.mkdir(sshdir, 0700)
        sshdir = os.path.join(sshdir, 'site-1')
        self.assertEqual(sshutils.get_ssh_dir(local_site_name='site-1'), sshdir)

    def test_generate_user_key(self, local_site_name=None):
        """Testing sshutils.generate_user_key"""
        self._set_home(self.tempdir)
        key = sshutils.generate_user_key(local_site_name)
        key_file = os.path.join(sshutils.get_ssh_dir(local_site_name), 'id_rsa')
        self.assertTrue(os.path.exists(key_file))
        self.assertEqual(sshutils.get_user_key(local_site_name), key)

    def test_generate_user_key_with_localsite(self):
        """Testing sshutils.generate_user_key with localsite"""
        self.test_generate_user_key('site-1')

    def test_add_host_key(self, local_site_name=None):
        """Testing sshutils.add_host_key"""
        self._set_home(self.tempdir)
        key = paramiko.RSAKey.generate(2048)
        sshutils.add_host_key('example.com', key, local_site_name)

        known_hosts_file = sshutils.get_host_keys_filename(local_site_name)
        self.assertTrue(os.path.exists(known_hosts_file))

        f = open(known_hosts_file, 'r')
        lines = f.readlines()
        f.close()

        self.assertEqual(len(lines), 1)
        self.assertEqual(lines[0].split(),
                         ['example.com', key.get_name(), key.get_base64()])

    def test_add_host_key_with_localsite(self):
        """Testing sshutils.add_host_key with localsite"""
        self.test_add_host_key('site-1')

    def test_replace_host_key(self, local_site_name=None):
        """Testing sshutils.replace_host_key"""
        self._set_home(self.tempdir)
        key = paramiko.RSAKey.generate(2048)
        sshutils.add_host_key('example.com', key, local_site_name)

        new_key = paramiko.RSAKey.generate(2048)
        sshutils.replace_host_key('example.com', key, new_key, local_site_name)

        known_hosts_file = sshutils.get_host_keys_filename(local_site_name)
        self.assertTrue(os.path.exists(known_hosts_file))

        f = open(known_hosts_file, 'r')
        lines = f.readlines()
        f.close()

        self.assertEqual(len(lines), 1)
        self.assertEqual(lines[0].split(),
                         ['example.com', new_key.get_name(),
                          new_key.get_base64()])

    def test_replace_host_key_with_localsite(self):
        """Testing sshutils.replace_host_key with localsite"""
        self.test_replace_host_key('site-1')


class BZRTests(SCMTestCase):
    """Unit tests for bzr."""
    fixtures = ['test_scmtools.json']

    def setUp(self):
        super(BZRTests, self).setUp()

        self.bzr_repo_path = os.path.join(os.path.dirname(__file__),
                                          'testdata', 'bzr_repo')
        self.bzr_ssh_path = 'bzr+ssh://localhost/%s' % \
                            self.bzr_repo_path.replace('\\', '/')
        self.bzr_sftp_path = 'sftp://localhost/%s' % \
                             self.bzr_repo_path.replace('\\', '/')
        self.repository = Repository(name='Bazaar',
                                     path='file://' + self.bzr_repo_path,
                                     tool=Tool.objects.get(name='Bazaar'))

        try:
            self.tool = self.repository.get_scmtool()
        except ImportError:
            raise nose.SkipTest('bzrlib is not installed')

    def test_ssh(self):
        """Testing a SSH-backed bzr repository"""
        self._test_ssh(self.bzr_ssh_path, 'README')

    def test_ssh_with_site(self):
        """Testing a SSH-backed bzr repository with a LocalSite"""
        self._test_ssh_with_site(self.bzr_ssh_path, 'README')

    def test_sftp(self):
        """Testing a SFTP-backed bzr repository"""
        self._test_ssh(self.bzr_sftp_path, 'README')


class CVSTests(SCMTestCase):
    """Unit tests for CVS."""
    fixtures = ['test_scmtools.json']

    def setUp(self):
        super(CVSTests, self).setUp()

        self.cvs_repo_path = os.path.join(os.path.dirname(__file__),
                                          'testdata/cvs_repo')
        self.cvs_ssh_path = ':ext:localhost:%s' % \
                            self.cvs_repo_path.replace('\\', '/')
        self.repository = Repository(name='CVS',
                                     path=self.cvs_repo_path,
                                     tool=Tool.objects.get(name='CVS'))

        try:
            self.tool = self.repository.get_scmtool()
        except ImportError:
            raise nose.SkipTest('cvs binary not found')

    def test_path_with_port(self):
        """Testing parsing a CVSROOT with a port"""
        repo = Repository(name="CVS",
                          path="example.com:123/cvsroot/test",
                          username="anonymous",
                          tool=Tool.objects.get(name="CVS"))
        tool = repo.get_scmtool()

        self.assertEqual(tool.repopath, "/cvsroot/test")
        self.assertEqual(tool.client.cvsroot,
                         ":pserver:anonymous@example.com:123/cvsroot/test")

    def test_path_without_port(self):
        """Testing parsing a CVSROOT without a port"""
        repo = Repository(name="CVS",
                          path="example.com:/cvsroot/test",
                          username="anonymous",
                          tool=Tool.objects.get(name="CVS"))
        tool = repo.get_scmtool()

        self.assertEqual(tool.repopath, "/cvsroot/test")
        self.assertEqual(tool.client.cvsroot,
                         ":pserver:anonymous@example.com:/cvsroot/test")

    def test_get_file(self):
        """Testing CVSTool.get_file"""
        expected = "test content\n"
        file = 'test/testfile'
        rev = Revision('1.1')
        badrev = Revision('2.1')

        self.assertEqual(self.tool.get_file(file, rev), expected)
        self.assertEqual(self.tool.get_file(file + ",v", rev), expected)
        self.assertEqual(self.tool.get_file(self.tool.repopath + '/' +
                                            file + ",v", rev), expected)

        self.assert_(self.tool.file_exists('test/testfile'))
        self.assert_(self.tool.file_exists(self.tool.repopath +
                                           '/test/testfile'))
        self.assert_(self.tool.file_exists('test/testfile,v'))
        self.assert_(not self.tool.file_exists('test/testfile2'))
        self.assert_(not self.tool.file_exists(self.tool.repopath +
                                               '/test/testfile2'))
        self.assert_(not self.tool.file_exists('test/testfile2,v'))
        self.assert_(not self.tool.file_exists('test/testfile', badrev))

        self.assertRaises(FileNotFoundError,
                          lambda: self.tool.get_file(''))
        self.assertRaises(FileNotFoundError,
                          lambda: self.tool.get_file('hello', PRE_CREATION))

    def test_revision_parsing(self):
        """Testing revision number parsing"""
        self.assertEqual(self.tool.parse_diff_revision('', 'PRE-CREATION')[1],
                         PRE_CREATION)
        self.assertEqual(self.tool.parse_diff_revision('', '7 Nov 2005 13:17:07 -0000	1.2')[1],
                         '1.2')
        self.assertEqual(self.tool.parse_diff_revision('', '7 Nov 2005 13:17:07 -0000	1.2.3.4')[1],
                         '1.2.3.4')
        self.assertRaises(SCMError,
                          lambda: self.tool.parse_diff_revision('', 'hello'))

    def test_interface(self):
        """Testing basic CVSTool API"""
        self.assertEqual(self.tool.get_diffs_use_absolute_paths(), True)
        self.assertEqual(self.tool.get_fields(), ['diff_path'])

    def test_simple_diff(self):
        """Testing parsing CVS simple diff"""
        diff = ("Index: testfile\n"
                "===================================================================\n"
                "RCS file: %s/test/testfile,v\n"
                "retrieving revision 1.1.1.1\n"
                "diff -u -r1.1.1.1 testfile\n"
                "--- testfile    26 Jul 2007 08:50:30 -0000      1.1.1.1\n"
                "+++ testfile    26 Jul 2007 10:20:20 -0000\n"
                "@@ -1 +1,2 @@\n"
                "-test content\n"
                "+updated test content\n"
                "+added info\n")
        diff = diff % self.cvs_repo_path

        file = self.tool.get_parser(diff).parse()[0]
        self.assertEqual(file.origFile, 'test/testfile')
        self.assertEqual(file.origInfo, '26 Jul 2007 08:50:30 -0000      1.1.1.1')
        self.assertEqual(file.newFile, 'testfile')
        self.assertEqual(file.newInfo, '26 Jul 2007 10:20:20 -0000')
        self.assertEqual(file.data, diff)

    def test_new_diff_revision_format(self):
        """Testing parsing CVS diff with new revision format"""
        diff = ("Index: %s/test/testfile\n"
                "diff -u %s/test/testfile:1.5.2.1 %s/test/testfile:1.5.2.2\n"
                "--- test/testfile:1.5.2.1	Thu Dec 15 16:27:47 2011\n"
                "+++ test/testfile	Tue Jan 10 10:36:26 2012\n"
                "@@ -1 +1,2 @@\n"
                "-test content\n"
                "+updated test content\n"
                "+added info\n")
        diff = diff % (self.cvs_repo_path, self.cvs_repo_path, self.cvs_repo_path)

        file = self.tool.get_parser(diff).parse()[0]
        f2, revision = self.tool.parse_diff_revision(file.origFile, file.origInfo,
                                                    file.moved)
        self.assertEqual(f2, 'test/testfile')
        self.assertEqual(revision, '1.5.2.1')
        self.assertEqual(file.newFile, 'test/testfile')
        self.assertEqual(file.newInfo, 'Tue Jan 10 10:36:26 2012')

    def test_bad_diff(self):
        """Testing parsing CVS diff with bad info"""
        diff = ("Index: newfile\n"
                "===================================================================\n"
                "diff -N newfile\n"
                "--- /dev/null	1 Jan 1970 00:00:00 -0000\n"
                "+++ newfile	26 Jul 2007 10:11:45 -0000\n"
                "@@ -0,0 +1 @@\n"
                "+new file content")

        self.assertRaises(DiffParserError,
                          lambda: self.tool.get_parser(diff).parse())

    def test_bad_diff2(self):
        """Testing parsing CVS bad diff with new file"""
        diff = ("Index: newfile\n"
                "===================================================================\n"
                "RCS file: newfile\n"
                "diff -N newfile\n"
                "--- /dev/null\n"
                "+++ newfile	26 Jul 2007 10:11:45 -0000\n"
                "@@ -0,0 +1 @@\n"
                "+new file content")

        self.assertRaises(DiffParserError,
                          lambda: self.tool.get_parser(diff).parse())

    def test_newfile_diff(self):
        """Testing parsing CVS diff with new file"""
        diff = ("Index: newfile\n"
                "===================================================================\n"
                "RCS file: newfile\n"
                "diff -N newfile\n"
                "--- /dev/null	1 Jan 1970 00:00:00 -0000\n"
                "+++ newfile	26 Jul 2007 10:11:45 -0000\n"
                "@@ -0,0 +1 @@\n"
                "+new file content\n")

        file = self.tool.get_parser(diff).parse()[0]
        self.assertEqual(file.origFile, 'newfile')
        self.assertEqual(file.origInfo, 'PRE-CREATION')
        self.assertEqual(file.newFile, 'newfile')
        self.assertEqual(file.newInfo, '26 Jul 2007 10:11:45 -0000')
        self.assertEqual(file.data, diff)

    def test_inter_revision_diff(self):
        """Testing parsing CVS inter-revision diff"""
        diff = ("Index: testfile\n"
                "===================================================================\n"
                "RCS file: %s/test/testfile,v\n"
                "retrieving revision 1.1\n"
                "retrieving revision 1.2\n"
                "diff -u -p -r1.1 -r1.2\n"
                "--- testfile    26 Jul 2007 08:50:30 -0000      1.1\n"
                "+++ testfile    27 Sep 2007 22:57:16 -0000      1.2\n"
                "@@ -1 +1,2 @@\n"
                "-test content\n"
                "+updated test content\n"
                "+added info\n")
        diff = diff % self.cvs_repo_path

        file = self.tool.get_parser(diff).parse()[0]
        self.assertEqual(file.origFile, 'test/testfile')
        self.assertEqual(file.origInfo, '26 Jul 2007 08:50:30 -0000      1.1')
        self.assertEqual(file.newFile, 'testfile')
        self.assertEqual(file.newInfo, '27 Sep 2007 22:57:16 -0000      1.2')
        self.assertEqual(file.data, diff)

    def test_bad_root(self):
        """Testing a bad CVSROOT"""
        file = 'test/testfile'
        rev = Revision('1.1')
        badrepo = Repository(name='CVS',
                             path=self.cvs_repo_path + '2',
                             tool=Tool.objects.get(name='CVS'))
        badtool = badrepo.get_scmtool()

        self.assertRaises(SCMError, lambda: badtool.get_file(file, rev))

    def test_ssh(self):
        """Testing a SSH-backed CVS repository"""
        self._test_ssh(self.cvs_ssh_path, 'CVSROOT/modules')

    def test_ssh_with_site(self):
        """Testing a SSH-backed CVS repository with a LocalSite"""
        self._test_ssh_with_site(self.cvs_ssh_path, 'CVSROOT/modules')


class SubversionTests(SCMTestCase):
    """Unit tests for subversion."""
    fixtures = ['test_scmtools.json']

    def setUp(self):
        super(SubversionTests, self).setUp()

        self.svn_repo_path = os.path.join(os.path.dirname(__file__),
                                          'testdata/svn_repo')
        self.svn_ssh_path = 'svn+ssh://localhost/%s' % \
                            self.svn_repo_path.replace('\\', '/')
        self.repository = Repository(name='Subversion SVN',
                                     path='file://' + self.svn_repo_path,
                                     tool=Tool.objects.get(name='Subversion'))

        try:
            self.tool = self.repository.get_scmtool()
        except ImportError:
            raise nose.SkipTest('pysvn is not installed')

    def test_ssh(self):
        """Testing a SSH-backed Subversion repository"""
        self._test_ssh(self.svn_ssh_path, 'trunk/doc/misc-docs/Makefile')

    def test_ssh_with_site(self):
        """Testing a SSH-backed Subversion repository with a LocalSite"""
        self._test_ssh_with_site(self.svn_ssh_path,
                                 'trunk/doc/misc-docs/Makefile')

    def test_get_file(self):
        """Testing SVNTool.get_file"""
        expected = 'include ../tools/Makefile.base-vars\nNAME = misc-docs\n' + \
                   'OUTNAME = svn-misc-docs\nINSTALL_DIR = $(DESTDIR)/usr/s' + \
                   'hare/doc/subversion\ninclude ../tools/Makefile.base-rul' + \
                   'es\n'

        # There are 3 versions of this test in order to get 100% coverage of
        # the svn module.
        rev = Revision('2')
        file = 'trunk/doc/misc-docs/Makefile'

        self.assertEqual(self.tool.get_file(file, rev), expected)

        self.assertEqual(self.tool.get_file('/' + file, rev), expected)

        self.assertEqual(self.tool.get_file(self.repository.path + '/' + file, rev),
                         expected)


        self.assert_(self.tool.file_exists('trunk/doc/misc-docs/Makefile'))
        self.assert_(not self.tool.file_exists('trunk/doc/misc-docs/Makefile2'))

        self.assertRaises(FileNotFoundError,
                          lambda: self.tool.get_file(''))

        self.assertRaises(FileNotFoundError,
                          lambda: self.tool.get_file('hello',
                                                     PRE_CREATION))

    def test_revision_parsing(self):
        """Testing revision number parsing"""
        self.assertEqual(self.tool.parse_diff_revision('', '(working copy)')[1],
                         HEAD)
        self.assertEqual(self.tool.parse_diff_revision('', '   (revision 0)')[1],
                         PRE_CREATION)

        self.assertEqual(self.tool.parse_diff_revision('', '(revision 1)')[1],
                         '1')
        self.assertEqual(self.tool.parse_diff_revision('', '(revision 23)')[1],
                         '23')

        # Fix for bug 2176
        self.assertEqual(self.tool.parse_diff_revision('', '\t(revision 4)')[1],
                         '4')

        self.assertEqual(self.tool.parse_diff_revision('',
            '2007-06-06 15:32:23 UTC (rev 10958)')[1], '10958')

        self.assertRaises(SCMError,
                          lambda: self.tool.parse_diff_revision('', 'hello'))

    def test_interface(self):
        """Testing basic SVNTool API"""
        self.assertEqual(self.tool.get_diffs_use_absolute_paths(), False)

        self.assertRaises(NotImplementedError,
                          lambda: self.tool.get_changeset(1))

        self.assertRaises(NotImplementedError,
                          lambda: self.tool.get_pending_changesets(1))

    def test_binary_diff(self):
        """Testing parsing SVN diff with binary file"""
        diff = "Index: binfile\n===========================================" + \
               "========================\nCannot display: file marked as a " + \
               "binary type.\nsvn:mime-type = application/octet-stream\n"

        file = self.tool.get_parser(diff).parse()[0]
        self.assertEqual(file.origFile, 'binfile')
        self.assertEqual(file.binary, True)

    def test_keyword_diff(self):
        """Testing parsing SVN diff with keywords"""
        # 'svn cat' will expand special variables in svn:keywords,
        # but 'svn diff' doesn't expand anything.  This causes the
        # patch to fail if those variables appear in the patch context.
        diff = "Index: Makefile\n" \
               "===========================================================" \
               "========\n" \
               "--- Makefile    (revision 4)\n" \
               "+++ Makefile    (working copy)\n" \
               "@@ -1,6 +1,7 @@\n" \
               " # $Id$\n" \
               " # $Rev$\n" \
               " # $Revision::     $\n" \
               "+# foo\n" \
               " include ../tools/Makefile.base-vars\n" \
               " NAME = misc-docs\n" \
               " OUTNAME = svn-misc-docs\n"

        filename = 'trunk/doc/misc-docs/Makefile'
        rev = Revision('4')
        file = self.tool.get_file(filename, rev)
        patch(diff, file, filename)

    def test_unterminated_keyword_diff(self):
        """Testing parsing SVN diff with unterminated keywords"""
        diff = "Index: Makefile\n" \
               "===========================================================" \
               "========\n" \
               "--- Makefile    (revision 4)\n" \
               "+++ Makefile    (working copy)\n" \
               "@@ -1,6 +1,7 @@\n" \
               " # $Id$\n" \
               " # $Id:\n" \
               " # $Rev$\n" \
               " # $Revision::     $\n" \
               "+# foo\n" \
               " include ../tools/Makefile.base-vars\n" \
               " NAME = misc-docs\n" \
               " OUTNAME = svn-misc-docs\n"

        filename = 'trunk/doc/misc-docs/Makefile'
        rev = Revision('5')
        file = self.tool.get_file(filename, rev)
        patch(diff, file, filename)

    def test_svn16_property_diff(self):
        """Testing parsing SVN 1.6 diff with property changes"""
        prop_diff = (
            "Index:\n"
            "======================================================"
            "=============\n"
            "--- (revision 123)\n"
            "+++ (working copy)\n"
            "Property changes on: .\n"
            "______________________________________________________"
            "_____________\n"
            "Modified: reviewboard:url\n"
            "## -1 +1 ##\n"
            "-http://reviews.reviewboard.org\n"
            "+http://reviews.reviewboard.org\n")
        bin_diff = (
            "Index: binfile\n"
            "======================================================="
            "============\nCannot display: file marked as a "
            "binary type.\nsvn:mime-type = application/octet-stream\n")
        diff = prop_diff + bin_diff

        files = self.tool.get_parser(diff).parse()
        self.assertEqual(len(files), 1)
        self.assertEqual(files[0].origFile, 'binfile')
        self.assertTrue(files[0].binary)

    def test_svn17_property_diff(self):
        """Testing parsing SVN 1.7+ diff with property changes"""
        prop_diff = (
            "Index .:\n"
            "======================================================"
            "=============\n"
            "--- .  (revision 123)\n"
            "+++ .  (working copy)\n"
            "\n"
            "Property changes on: .\n"
            "______________________________________________________"
            "_____________\n"
            "Modified: reviewboard:url\n"
            "## -0,0 +1,3 ##\n"
            "-http://reviews.reviewboard.org\n"
            "+http://reviews.reviewboard.org\n"
            "Added: myprop\n"
            "## -0,0 +1 ##\n"
            "+Property test.\n")
        bin_diff = (
            "Index: binfile\n"
            "======================================================="
            "============\nCannot display: file marked as a "
            "binary type.\nsvn:mime-type = application/octet-stream\n")
        diff = prop_diff + bin_diff

        files = self.tool.get_parser(diff).parse()
        print files
        print files[0].__dict__

        self.assertEqual(len(files), 1)
        self.assertEqual(files[0].origFile, 'binfile')
        self.assertTrue(files[0].binary)


class PerforceTests(SCMTestCase):
    """Unit tests for perforce.

       This uses the open server at public.perforce.com to test various
       pieces.  Because we have no control over things like pending
       changesets, not everything can be tested.
       """
    fixtures = ['test_scmtools.json']

    def setUp(self):
        super(PerforceTests, self).setUp()

        self.repository = Repository(name='Perforce.com',
                                     path='public.perforce.com:1666',
                                     tool=Tool.objects.get(name='Perforce'))

        try:
            self.tool = self.repository.get_scmtool()
        except ImportError:
            raise nose.SkipTest('perforce/p4python is not installed')

    def test_changeset(self):
        """Testing PerforceTool.get_changeset"""

        try:
            desc = self.tool.get_changeset(157)
        except P4Error, e:
            if str(e).startswith('Connect to server failed'):
                raise nose.SkipTest(
                    'Connection to public.perforce.com failed.  No internet?')
            else:
                raise
        self.assertEqual(desc.changenum, 157)
        self.assertEqual(md5(desc.description).hexdigest(),
                         'b7eff0ca252347cc9b09714d07397e64')

        expected_files = [
            '//public/perforce/api/python/P4Client/P4Clientmodule.cc',
            '//public/perforce/api/python/P4Client/p4.py',
            '//public/perforce/api/python/P4Client/review.py',
            '//public/perforce/python/P4Client/P4Clientmodule.cc',
            '//public/perforce/python/P4Client/p4.py',
            '//public/perforce/python/P4Client/review.py',
        ]
        for file, expected in map(None, desc.files, expected_files):
            self.assertEqual(file, expected)

        self.assertEqual(md5(desc.summary).hexdigest(),
                         '99a335676b0e5821ffb2f7469d4d7019')

    def test_encoding(self):
        """Testing PerforceTool.get_changeset with a specified encoding"""
        repo = Repository(name='Perforce.com',
                          path='public.perforce.com:1666',
                          tool=Tool.objects.get(name='Perforce'),
                          encoding='utf8')
        tool = repo.get_scmtool()
        try:
            tool.get_changeset(157)
            self.fail('Expected an error about unicode-enabled servers. Did '
                      'perforce.com turn on unicode for public.perforce.com?')
        except P4Error, e:
            if str(e).startswith('Connect to server failed'):
                raise nose.SkipTest(
                    'Connection to public.perforce.com failed.  No internet?')
            else:
                raise
        except SCMError, e:
            # public.perforce.com doesn't have unicode enabled. Getting this
            # error means we at least passed the charset through correctly
            # to the p4 client.
            self.assertTrue('clients require a unicode enabled server' in str(e))

    def test_changeset_broken(self):
        """Testing PerforceTool.get_changeset error conditions"""
        repo = Repository(name='Perforce.com',
                          path='public.perforce.com:1666',
                          tool=Tool.objects.get(name='Perforce'),
                          username='samwise',
                          password='bogus')
        tool = repo.get_scmtool()
        self.assertRaises(AuthenticationError,
                          lambda: tool.get_changeset(157))

        repo = Repository(name='localhost:1',
                          path='localhost:1',
                          tool=Tool.objects.get(name='Perforce'))

        tool = repo.get_scmtool()
        self.assertRaises(RepositoryNotFoundError,
                          lambda: tool.get_changeset(1))

    def test_get_file(self):
        """Testing PerforceTool.get_file"""

        file = self.tool.get_file('//depot/foo', PRE_CREATION)
        self.assertEqual(file, '')

        try:
            file = self.tool.get_file('//public/perforce/api/python/P4Client/p4.py', 1)
        except Exception, e:
            if str(e).startswith('Connect to server failed'):
                raise nose.SkipTest(
                    'Connection to public.perforce.com failed.  No internet?')
            else:
                raise
        self.assertEqual(md5(file).hexdigest(),
                         '227bdd87b052fcad9369e65c7bf23fd0')

    def test_empty_diff(self):
        """Testing Perforce empty diff parsing"""
        diff = "==== //depot/foo/proj/README#2 ==M== /src/proj/README ====\n"

        file = self.tool.get_parser(diff).parse()[0]
        self.assertEqual(file.origFile, '//depot/foo/proj/README')
        self.assertEqual(file.origInfo, '//depot/foo/proj/README#2')
        self.assertEqual(file.newFile, '/src/proj/README')
        self.assertEqual(file.newInfo, '')
        self.assertFalse(file.binary)
        self.assertFalse(file.deleted)
        self.assertEqual(file.data, diff)

    def test_binary_diff(self):
        """Testing Perforce binary diff parsing"""
        diff = "==== //depot/foo/proj/test.png#1 ==A== /src/proj/test.png " + \
               "====\nBinary files /tmp/foo and /src/proj/test.png differ\n"

        file = self.tool.get_parser(diff).parse()[0]
        self.assertEqual(file.origFile, '//depot/foo/proj/test.png')
        self.assertEqual(file.origInfo, '//depot/foo/proj/test.png#1')
        self.assertEqual(file.newFile, '/src/proj/test.png')
        self.assertEqual(file.newInfo, '')
        self.assertEqual(file.data, diff)
        self.assertTrue(file.binary)
        self.assertFalse(file.deleted)

    def test_deleted_diff(self):
        """Testing Perforce deleted diff parsing"""
        diff = "==== //depot/foo/proj/test.png#1 ==D== /src/proj/test.png " + \
               "====\n"

        file = self.tool.get_parser(diff).parse()[0]
        self.assertEqual(file.origFile, '//depot/foo/proj/test.png')
        self.assertEqual(file.origInfo, '//depot/foo/proj/test.png#1')
        self.assertEqual(file.newFile, '/src/proj/test.png')
        self.assertEqual(file.newInfo, '')
        self.assertEqual(file.data, diff)
        self.assertFalse(file.binary)
        self.assertTrue(file.deleted)

    def test_empty_and_normal_diffs(self):
        """Testing Perforce empty and normal diff parsing"""
        diff1_text = "==== //depot/foo/proj/test.png#1 ==A== " + \
                     "/src/proj/test.png ====\n"
        diff2_text = "--- test.c  //depot/foo/proj/test.c#2\n" + \
                     "+++ test.c  01-02-03 04:05:06\n" + \
                     "@@ -1 +1,2 @@\n" + \
                     "-test content\n" + \
                     "+updated test content\n" + \
                     "+added info\n"
        diff = diff1_text + diff2_text

        files = self.tool.get_parser(diff).parse()
        self.assertEqual(len(files), 2)
        self.assertEqual(files[0].origFile, '//depot/foo/proj/test.png')
        self.assertEqual(files[0].origInfo, '//depot/foo/proj/test.png#1')
        self.assertEqual(files[0].newFile, '/src/proj/test.png')
        self.assertEqual(files[0].newInfo, '')
        self.assertFalse(files[0].binary)
        self.assertFalse(files[0].deleted)
        self.assertEqual(files[0].data, diff1_text)

        self.assertEqual(files[1].origFile, 'test.c')
        self.assertEqual(files[1].origInfo, '//depot/foo/proj/test.c#2')
        self.assertEqual(files[1].newFile, 'test.c')
        self.assertEqual(files[1].newInfo, '01-02-03 04:05:06')
        self.assertFalse(files[1].binary)
        self.assertFalse(files[1].deleted)
        self.assertEqual(files[1].data, diff2_text)


class PerforceStunnelTests(SCMTestCase):
    """
    Unit tests for perforce running through stunnel.

    Out of the box, Perforce doesn't support any kind of encryption on its
    connections. The recommended setup in this case is to run an stunnel server
    on the perforce server which bounces SSL connections to the normal p4 port.
    One can then start an stunnel on their client machine and connect via a
    localhost: P4PORT.

    For these tests, we set up an stunnel server which will accept secure
    connections and proxy (insecurely) to the public perforce server. We can
    then tell the Perforce SCMTool to connect securely to localhost.
    """
    fixtures = ['test_scmtools.json']

    def setUp(self):
        super(PerforceStunnelTests, self).setUp()

        if not is_exe_in_path('stunnel'):
            raise nose.SkipTest('stunnel is not installed')

        cert = os.path.join(os.path.dirname(__file__),
                            'testdata', 'stunnel.pem')
        self.proxy = STunnelProxy(STUNNEL_SERVER, 'public.perforce.com:1666')
        self.proxy.start_server(cert)

        # Find an available port to listen on
        path = 'stunnel:localhost:%d' % self.proxy.port

        self.repository = Repository(name='Perforce.com - secure',
                                     path=path,
                                     tool=Tool.objects.get(name='Perforce'))
        try:
            self.tool = self.repository.get_scmtool()
            self.tool.use_stunnel = True
        except ImportError:
            raise nose.SkipTest('perforce/p4python is not installed')


    def tearDown(self):
        self.proxy.shutdown()

    def test_changeset(self):
        """Testing PerforceTool.get_changeset with stunnel"""
        desc = self.tool.get_changeset(157)

        self.assertEqual(desc.changenum, 157)
        self.assertEqual(md5(desc.description).hexdigest(),
                         'b7eff0ca252347cc9b09714d07397e64')

        expected_files = [
            '//public/perforce/api/python/P4Client/P4Clientmodule.cc',
            '//public/perforce/api/python/P4Client/p4.py',
            '//public/perforce/api/python/P4Client/review.py',
            '//public/perforce/python/P4Client/P4Clientmodule.cc',
            '//public/perforce/python/P4Client/p4.py',
            '//public/perforce/python/P4Client/review.py',
        ]
        for file, expected in map(None, desc.files, expected_files):
            self.assertEqual(file, expected)

        self.assertEqual(md5(desc.summary).hexdigest(),
                         '99a335676b0e5821ffb2f7469d4d7019')

    def test_get_file(self):
        """Testing PerforceTool.get_file with stunnel"""
        file = self.tool.get_file('//depot/foo', PRE_CREATION)
        self.assertEqual(file, '')

        try:
            file = self.tool.get_file('//public/perforce/api/python/P4Client/p4.py', 1)
        except Exception, e:
            if str(e).startswith('Connect to server failed'):
                raise nose.SkipTest(
                    'Connection to public.perforce.com failed.  No internet?')
            else:
                raise
        self.assertEqual(md5(file).hexdigest(),
                         '227bdd87b052fcad9369e65c7bf23fd0')


class VMWareTests(SCMTestCase):
    """Tests for VMware specific code"""
    fixtures = ['vmware.json', 'test_scmtools.json']

    def setUp(self):
        super(VMWareTests, self).setUp()

        self.repository = Repository(name='VMware Test',
                                     path='perforce.eng.vmware.com:1666',
                                     tool=Tool.objects.get(name='VMware Perforce'))

        try:
            self.tool = self.repository.get_scmtool()
        except ImportError:
            raise nose.SkipTest('perforce/p4python is not installed')

#    TODO: Re-enable when we find a way to feed strings into the new p4python.
#    def test_parse(self):
#        """Testing VMware changeset parsing"""
#
#        file = open(os.path.join(os.path.dirname(__file__), 'testdata',
#                                 'vmware.changeset'), 'r')
#        data = file.read()
#        file.close()
#
#        changeset = self.tool.parse_change_desc(data, 123456)
#        self.assertEqual(changeset.summary, "Emma")
#        self.assertEqual(hash(changeset.description), 315618127)
#        self.assertEqual(changeset.changenum, 123456)
#        self.assertEqual(hash(changeset.testing_done), 1030854806)
#
#        self.assertEqual(len(changeset.bugs_closed), 1)
#        self.assertEqual(changeset.bugs_closed[0], '128700')
#
#        expected_files = [
#            '//depot/bora/hosted07-rel/foo.cc',
#            '//depot/bora/hosted07-rel/foo.hh',
#            '//depot/bora/hosted07-rel/bar.cc',
#            '//depot/bora/hosted07-rel/bar.hh',
#        ]
#        for file, expected in map(None, changeset.files, expected_files):
#            self.assertEqual(file, expected)
#
#        self.assertEqual(changeset.branch,
#                         'hosted07-rel &rarr; hosted07 &rarr; bfg-main (manual)')
#
#
#    def test_parse_single_line_desc(self):
#        """Testing VMware changeset parsing with a single line description."""
#        file = open(os.path.join(os.path.dirname(__file__), 'testdata',
#                                 'vmware-single-line-desc.changeset'), 'r')
#        data = file.read()
#        file.close()
#
#        changeset = self.tool.parse_change_desc(data, 1234567)
#        self.assertEqual(changeset.summary,
#                         "There is only a single line in this changeset description.")
#        self.assertEqual(changeset.description,
#                         "There is only a single line in this changeset description.")
#        self.assertEqual(changeset.changenum, 1234567)
#        self.assertEqual(changeset.testing_done, "")
#
#        self.assertEqual(len(changeset.bugs_closed), 0)
#
#        expected_files = [
#            '//depot/qa/foo/bar',
#        ]
#        for file, expected in map(None, changeset.files, expected_files):
#            self.assertEqual(file, expected)
#
#    def test_parse_multi_line_summary(self):
#        """Testing VMware changeset parsing with a summary spanning multiple lines."""
#        file = open(os.path.join(os.path.dirname(__file__), 'testdata',
#                                 'vmware-phil-is-crazy.changeset'), 'r')
#        data = file.read()
#        file.close()
#
#        changeset = self.tool.parse_change_desc(data, 123456)
#        self.assertEqual(changeset.summary, "Changes: Emma")
#
#        self.assertEqual(changeset.branch, 'bfg-main')


class MercurialTests(SCMTestCase):
    """Unit tests for mercurial."""
    fixtures = ['test_scmtools.json']

    def setUp(self):
        super(MercurialTests, self).setUp()

        hg_repo_path = os.path.join(os.path.dirname(__file__),
                                    'testdata/hg_repo.bundle')
        self.repository = Repository(name='Test HG',
                                     path=hg_repo_path,
                                     tool=Tool.objects.get(name='Mercurial'))

        try:
            self.tool = self.repository.get_scmtool()
        except ImportError:
            raise nose.SkipTest('Hg is not installed')

    def _first_file_in_diff(self, diff):
        return self.tool.get_parser(diff).parse()[0]

    def test_patch_creates_new_file(self):
        """Testing HgTool with a patch that creates a new file"""

        self.assertEqual(PRE_CREATION,
            self.tool.parse_diff_revision("/dev/null", "bf544ea505f8")[1])

    def test_diff_parser_new_file(self):
        """Testing HgDiffParser with a diff that creates a new file"""

        diffContents = 'diff -r bf544ea505f8 readme\n' + \
                       '--- /dev/null\n' + \
                       '+++ b/readme\n'

        file = self._first_file_in_diff(diffContents)
        self.assertEqual(file.origFile, "readme")

    def test_diff_parser_uncommitted(self):
        """Testing HgDiffParser with a diff with an uncommitted change"""

        diffContents = 'diff -r bf544ea505f8 readme\n' + \
                       '--- a/readme\n' + \
                       '+++ b/readme\n'

        file = self._first_file_in_diff(diffContents)
        self.assertEqual(file.origInfo, "bf544ea505f8")
        self.assertEqual(file.origFile, "readme")
        self.assertEqual(file.newInfo, "Uncommitted")
        self.assertEqual(file.newFile, "readme")

    def test_diff_parser_committed(self):
        """Testing HgDiffParser with a diff between committed revisions"""

        diffContents = 'diff -r 356a6127ef19 -r 4960455a8e88 readme\n' + \
                       '--- a/readme\n' + \
                       '+++ b/readme\n'

        file = self._first_file_in_diff(diffContents)
        self.assertEqual(file.origInfo, "356a6127ef19")
        self.assertEqual(file.origFile, "readme")
        self.assertEqual(file.newInfo, "4960455a8e88")
        self.assertEqual(file.newFile, "readme")

    def test_diff_parser_with_preamble_junk(self):
        """Testing HgDiffParser with a diff that contains non-diff junk test as a preamble"""

        diffContents = 'changeset:   60:3613c58ad1d5\n' + \
                       'user:        Michael Rowe <mrowe@mojain.com>\n' + \
                       'date:        Fri Jul 27 11:44:37 2007 +1000\n' + \
                       'files:       readme\n' + \
                       'description:\n' + \
                       'Update the readme file\n' + \
                       '\n' + \
                       '\n' + \
                       'diff -r 356a6127ef19 -r 4960455a8e88 readme\n' + \
                       '--- a/readme\n' + \
                       '+++ b/readme\n'

        file = self._first_file_in_diff(diffContents)
        self.assertEqual(file.origInfo, "356a6127ef19")
        self.assertEqual(file.origFile, "readme")
        self.assertEqual(file.newInfo, "4960455a8e88")
        self.assertEqual(file.newFile, "readme")

    def test_git_diff_parsing(self):
        """Testing HgDiffParser git diff support"""

        diffContents = '# Node ID 4960455a8e88\n' + \
                       '# Parent bf544ea505f8\n' + \
                       'diff --git a/path/to file/readme.txt ' + \
                       'b/new/path to/readme.txt\n' + \
                       '--- a/path/to file/readme.txt\n' + \
                       '+++ b/new/path to/readme.txt\n'

        file = self._first_file_in_diff(diffContents)
        self.assertEqual(file.origInfo, "bf544ea505f8")
        self.assertEqual(file.origFile, "path/to file/readme.txt")
        self.assertEqual(file.newInfo, "4960455a8e88")
        self.assertEqual(file.newFile, "new/path to/readme.txt")

    def test_revision_parsing(self):
        """Testing HgDiffParser revision number parsing"""

        self.assertEqual(self.tool.parse_diff_revision('doc/readme', 'bf544ea505f8'),
                         ('doc/readme', 'bf544ea505f8'))

        self.assertEqual(self.tool.parse_diff_revision('/dev/null', 'bf544ea505f8'),
                         ('/dev/null', PRE_CREATION))

        # TODO think of a meaningful thing to test here...
        # self.assertRaises(SCMException,
        #                  lambda: self.tool.parse_diff_revision('', 'hello'))

    def test_get_file(self):
        """Testing HgTool.get_file"""

        rev = Revision('661e5dd3c493')
        file = 'doc/readme'

        self.assertEqual(self.tool.get_file(file, rev), 'Hello\n\ngoodbye\n')

        self.assert_(self.tool.file_exists('doc/readme'))
        self.assert_(not self.tool.file_exists('doc/readme2'))

        self.assertRaises(FileNotFoundError, lambda: self.tool.get_file(''))

        self.assertRaises(FileNotFoundError,
                          lambda: self.tool.get_file('hello', PRE_CREATION))

    def test_interface(self):
        """Testing basic HgTool API"""
        self.assert_(self.tool.get_diffs_use_absolute_paths())

        self.assertRaises(NotImplementedError,
                          lambda: self.tool.get_changeset(1))

        self.assertRaises(NotImplementedError,
                          lambda: self.tool.get_pending_changesets(1))

        self.assertEqual(self.tool.get_fields(),
                         ['diff_path', 'parent_diff_path'])

    def test_https_repo(self):
        """Testing HgTool.get_file with an HTTPS-based repository"""
        repo = Repository(name='Test HG2',
                          path='https://bitbucket.org/pypy/pypy',
                          tool=Tool.objects.get(name='Mercurial'))
        tool = repo.get_scmtool()

        rev = Revision('877cf1960916')

        self.assert_(tool.file_exists('TODO.rst', rev))
        self.assert_(not tool.file_exists('TODO.rstNotFound', rev))


class GitTests(SCMTestCase):
    """Unit tests for Git."""
    fixtures = ['test_scmtools.json']

    def setUp(self):
        super(GitTests, self).setUp()

        tool = Tool.objects.get(name='Git')

        self.local_repo_path = os.path.join(os.path.dirname(__file__),
                                           'testdata', 'git_repo')
        self.git_ssh_path = 'localhost:%s' % \
                            self.local_repo_path.replace('\\', '/')
        remote_repo_path = 'git@github.com:reviewboard/reviewboard.git'
        remote_repo_raw_url = 'http://github.com/api/v2/yaml/blob/show/' \
                              'reviewboard/reviewboard/<revision>'


        self.repository = Repository(name='Git test repo',
                                     path=self.local_repo_path,
                                     tool=tool)
        self.remote_repository = Repository(name='Remote Git test repo',
                                            path=remote_repo_path,
                                            raw_file_url=remote_repo_raw_url,
                                            tool=tool)

        try:
            self.tool = self.repository.get_scmtool()
            self.remote_tool = self.remote_repository.get_scmtool()
        except ImportError:
            raise nose.SkipTest('git binary not found')

    def _read_fixture(self, filename):
        return open( \
            os.path.join(os.path.dirname(__file__), 'testdata', filename), \
            'r').read()

<<<<<<< HEAD
    def _get_file_in_diff(self, diff, filenum=0):
        return self.tool.get_parser(diff).parse()[filenum]
=======
    def _getFileInDiff(self, diff, filenum=0):
        files = self.tool.get_parser(diff).parse()
        self.assertTrue(filenum < len(files))
        return files[filenum]
>>>>>>> d0b8e956

    def test_ssh(self):
        """Testing a SSH-backed git repository"""
        self._test_ssh(self.git_ssh_path)

    def test_ssh_with_site(self):
        """Testing a SSH-backed git repository with a LocalSite"""
        self._test_ssh_with_site(self.git_ssh_path)

    def test_filemode_diff(self):
        """Testing parsing filemode changes Git diff"""
        diff = self._read_fixture('git_filemode.diff')
        file = self._get_file_in_diff(diff)
        self.assertEqual(file.origFile, 'testing')
        self.assertEqual(file.newFile, 'testing')
        self.assertEqual(file.origInfo, 'e69de29')
        self.assertEqual(file.newInfo, 'bcae657')
        self.assertFalse(file.binary)
        self.assertFalse(file.deleted)
        self.assertEqual(file.data.splitlines()[0],
                         "diff --git a/testing b/testing")
        self.assertEqual(file.data.splitlines()[-1], "+ADD")

    def test_filemode_with_following_diff(self):
        """Testing parsing filemode changes with following Git diff"""
        diff = self._read_fixture('git_filemode2.diff')
        file = self._get_file_in_diff(diff)
        self.assertEqual(file.origFile, 'testing')
        self.assertEqual(file.newFile, 'testing')
        self.assertEqual(file.origInfo, 'e69de29')
        self.assertEqual(file.newInfo, 'bcae657')
        self.assertFalse(file.binary)
        self.assertFalse(file.deleted)
        self.assertEqual(file.data.splitlines()[0],
                         "diff --git a/testing b/testing")
        self.assertEqual(file.data.splitlines()[-1], "+ADD")
        file = self._get_file_in_diff(diff, 1)
        self.assertEqual(file.origFile, 'cfg/testcase.ini')
        self.assertEqual(file.newFile, 'cfg/testcase.ini')
        self.assertEqual(file.origInfo, 'cc18ec8')
        self.assertEqual(file.newInfo, '5e70b73')
        self.assertEqual(file.data.splitlines()[0],
                        "diff --git a/cfg/testcase.ini b/cfg/testcase.ini")
        self.assertEqual(file.data.splitlines()[-1], '+db = pyunit')

    def test_simple_diff(self):
        """Testing parsing simple Git diff"""
        diff = self._read_fixture('git_simple.diff')
        file = self._get_file_in_diff(diff)
        self.assertEqual(file.origFile, 'cfg/testcase.ini')
        self.assertEqual(file.newFile, 'cfg/testcase.ini')
        self.assertEqual(file.origInfo, 'cc18ec8')
        self.assertEqual(file.newInfo, '5e70b73')
        self.assertFalse(file.binary)
        self.assertFalse(file.deleted)
        self.assertEqual(len(file.data), 249)
        self.assertEqual(file.data.splitlines()[0],
                         "diff --git a/cfg/testcase.ini b/cfg/testcase.ini")
        self.assertEqual(file.data.splitlines()[-1], "+db = pyunit")

    def test_new_file_diff(self):
        """Testing parsing Git diff with new file"""
        diff = self._read_fixture('git_newfile.diff')
        file = self._get_file_in_diff(diff)
        self.assertEqual(file.origFile, 'IAMNEW')
        self.assertEqual(file.newFile, 'IAMNEW')
        self.assertEqual(file.origInfo, PRE_CREATION)
        self.assertEqual(file.newInfo, 'e69de29')
        self.assertFalse(file.binary)
        self.assertFalse(file.deleted)
        self.assertEqual(len(file.data), 124)
        self.assertEqual(file.data.splitlines()[0],
                         "diff --git a/IAMNEW b/IAMNEW")
        self.assertEqual(file.data.splitlines()[-1], "+Hello")

    def test_new_file_no_content_diff(self):
        """Testing parsing Git diff new file, no content"""
        diff = self._read_fixture('git_newfile_nocontent.diff')
        files = self.tool.get_parser(diff).parse()
        self.assertEqual(len(files), 0)

    def test_new_file_no_content_with_following_diff(self):
        """Testing parsing Git diff new file, no content, with following"""
        diff = self._read_fixture('git_newfile_nocontent2.diff')
        self.assertEqual(len(self.tool.get_parser(diff).parse()), 1)
        file = self._get_file_in_diff(diff)
        self.assertEqual(file.origFile, 'cfg/testcase.ini')
        self.assertEqual(file.newFile, 'cfg/testcase.ini')
        self.assertEqual(file.origInfo, 'cc18ec8')
        self.assertEqual(file.newInfo, '5e70b73')
        self.assertEqual(file.data.splitlines()[0],
                        "diff --git a/cfg/testcase.ini b/cfg/testcase.ini")
        self.assertEqual(file.data.splitlines()[-1], '+db = pyunit')

    def test_del_file_diff(self):
        """Testing parsing Git diff with deleted file"""
        diff = self._read_fixture('git_delfile.diff')
        file = self._get_file_in_diff(diff)
        self.assertEqual(file.origFile, 'OLDFILE')
        self.assertEqual(file.newFile, 'OLDFILE')
        self.assertEqual(file.origInfo, '8ebcb01')
        self.assertEqual(file.newInfo, '0000000')
        self.assertFalse(file.binary)
        self.assertTrue(file.deleted)
        self.assertEqual(len(file.data), 132)
        self.assertEqual(file.data.splitlines()[0],
                         "diff --git a/OLDFILE b/OLDFILE")
        self.assertEqual(file.data.splitlines()[-1], "-Goodbye")

    def test_binary_diff(self):
        """Testing parsing Git diff with binary"""
        diff = self._read_fixture('git_binary.diff')
        file = self._get_file_in_diff(diff)
        self.assertEqual(file.origFile, 'pysvn-1.5.1.tar.gz')
        self.assertEqual(file.newFile, 'pysvn-1.5.1.tar.gz')
        self.assertEqual(file.origInfo, PRE_CREATION)
        self.assertEqual(file.newInfo, '86b520c')
        self.assertTrue(file.binary)
        self.assertFalse(file.deleted)
        lines = file.data.splitlines()
        self.assertEqual(len(lines), 4)
        self.assertEqual(lines[0],
                         "diff --git a/pysvn-1.5.1.tar.gz b/pysvn-1.5.1.tar.gz")
        self.assertEqual(lines[3],
                         "Binary files /dev/null and b/pysvn-1.5.1.tar.gz "
                         "differ")

    def test_complex_diff(self):
        """Testing parsing Git diff with existing and new files"""
        diff = self._read_fixture('git_complex.diff')
        files = self.tool.get_parser(diff).parse()
        self.assertEqual(len(files), 6)
        self.assertEqual(files[0].origFile, 'cfg/testcase.ini')
        self.assertEqual(files[0].newFile, 'cfg/testcase.ini')
        self.assertEqual(files[0].origInfo, '5e35098')
        self.assertEqual(files[0].newInfo, 'e254ef4')
        self.assertFalse(files[0].binary)
        self.assertFalse(files[0].deleted)
        self.assertEqual(len(files[0].data), 549)
        self.assertEqual(files[0].data.splitlines()[0],
                         "diff --git a/cfg/testcase.ini b/cfg/testcase.ini")
        self.assertEqual(files[0].data.splitlines()[13],
                         "         if isinstance(value, basestring):")

        self.assertEqual(files[1].origFile, 'tests/tests.py')
        self.assertEqual(files[1].newFile, 'tests/tests.py')
        self.assertEqual(files[1].origInfo, PRE_CREATION)
        self.assertEqual(files[1].newInfo, 'e279a06')
        self.assertFalse(files[1].binary)
        self.assertFalse(files[1].deleted)
        lines = files[1].data.splitlines()
        self.assertEqual(len(lines), 8)
        self.assertEqual(lines[0],
                         "diff --git a/tests/tests.py b/tests/tests.py")
        self.assertEqual(lines[7],
                         "+This is some new content")

        self.assertEqual(files[2].origFile, 'pysvn-1.5.1.tar.gz')
        self.assertEqual(files[2].newFile, 'pysvn-1.5.1.tar.gz')
        self.assertEqual(files[2].origInfo, PRE_CREATION)
        self.assertEqual(files[2].newInfo, '86b520c')
        self.assertTrue(files[2].binary)
        self.assertFalse(files[2].deleted)
        lines = files[2].data.splitlines()
        self.assertEqual(len(lines), 4)
        self.assertEqual(lines[0],
                         "diff --git a/pysvn-1.5.1.tar.gz b/pysvn-1.5.1.tar.gz")
        self.assertEqual(lines[3],
                         'Binary files /dev/null and b/pysvn-1.5.1.tar.gz '
                         'differ')

        self.assertEqual(files[3].origFile, 'readme')
        self.assertEqual(files[3].newFile, 'readme')
        self.assertEqual(files[3].origInfo, '5e35098')
        self.assertEqual(files[3].newInfo, 'e254ef4')
        self.assertFalse(files[3].binary)
        self.assertFalse(files[3].deleted)
        lines = files[3].data.splitlines()
        self.assertEqual(len(lines), 7)
        self.assertEqual(lines[0], "diff --git a/readme b/readme")
        self.assertEqual(lines[6], "+Hello there")

        self.assertEqual(files[4].origFile, 'OLDFILE')
        self.assertEqual(files[4].newFile, 'OLDFILE')
        self.assertEqual(files[4].origInfo, '8ebcb01')
        self.assertEqual(files[4].newInfo, '0000000')
        self.assertFalse(files[4].binary)
        self.assertTrue(files[4].deleted)
        lines = files[4].data.splitlines()
        self.assertEqual(len(lines), 7)
        self.assertEqual(lines[0], "diff --git a/OLDFILE b/OLDFILE")
        self.assertEqual(lines[6], "-Goodbye")

        self.assertEqual(files[5].origFile, 'readme2')
        self.assertEqual(files[5].newFile, 'readme2')
        self.assertEqual(files[5].origInfo, '5e43098')
        self.assertEqual(files[5].newInfo, 'e248ef4')
        self.assertFalse(files[5].binary)
        self.assertFalse(files[5].deleted)
        lines = files[5].data.splitlines()
        self.assertEqual(len(lines), 7)
        self.assertEqual(lines[0], "diff --git a/readme2 b/readme2")
        self.assertEqual(lines[6], "+Hello there")

    def test_parse_diff_with_index_range(self):
        """Testing Git diff parsing with an index range"""
        diff = "diff --git a/foo/bar b/foo/bar2\n" + \
               "similarity index 88%\n" + \
               "rename from foo/bar\n" + \
               "rename to foo/bar2\n" + \
               "index 612544e4343bf04967eb5ea80257f6c64d6f42c7.." + \
               "e88b7f15c03d141d0bb38c8e49bb6c411ebfe1f1 100644\n" + \
               "--- a/foo/bar\n" + \
               "+++ b/foo/bar2\n" + \
               "@ -1,1 +1,1 @@\n" + \
               "-blah blah\n" + \
               "+blah\n"
        files = self.tool.get_parser(diff).parse()
        self.assertEqual(len(files), 1)
        self.assertEqual(files[0].origFile, 'foo/bar')
        self.assertEqual(files[0].newFile, 'foo/bar2')
        self.assertEqual(files[0].origInfo,
                         '612544e4343bf04967eb5ea80257f6c64d6f42c7')
        self.assertEqual(files[0].newInfo,
                         'e88b7f15c03d141d0bb38c8e49bb6c411ebfe1f1')

<<<<<<< HEAD
    def test_parse_diff_revision(self):
=======
    def test_parse_diff_with_deleted_binary_files(self):
        """Testing Git diff parsing with deleted binary files"""
        diff = "diff --git a/foo.bin b/foo.bin\n" \
               "deleted file mode 100644\n" \
               "Binary file foo.bin has changed\n" \
               "diff --git a/bar.bin b/bar.bin\n" \
               "deleted file mode 100644\n" \
               "Binary file bar.bin has changed\n"
        files = self.tool.get_parser(diff).parse()
        self.assertEqual(len(files), 2)
        self.assertEqual(files[0].origFile, 'foo.bin')
        self.assertEqual(files[0].newFile, 'foo.bin')
        self.assertEqual(files[0].binary, True)
        self.assertEqual(files[0].deleted, True)
        self.assertEqual(files[1].origFile, 'bar.bin')
        self.assertEqual(files[1].newFile, 'bar.bin')
        self.assertEqual(files[1].binary, True)
        self.assertEqual(files[1].deleted, True)

    def test_parse_diff_with_all_headers(self):
        """Testing Git diff parsing and preserving all headers"""
        preamble = (
            "From 38d8fa94a9aa0c5b27943bec31d94e880165f1e0 Mon Sep "
            "17 00:00:00 2001\n"
            "From: Example Joe <joe@example.com>\n"
            "Date: Thu, 5 Apr 2012 00:41:12 -0700\n"
            "Subject: [PATCH 1/1] Sample patch.\n"
            "\n"
            "This is a test summary.\n"
            "\n"
            "With a description.\n"
            "---\n"
            " foo/bar |   2 -+n"
            " README  |   2 -+n"
            " 2 files changed, 2 insertions(+), 2 deletions(-)\n"
            "\n")
        diff1 = (
            "diff --git a/foo/bar b/foo/bar2\n"
            "index 612544e4343bf04967eb5ea80257f6c64d6f42c7.."
            "e88b7f15c03d141d0bb38c8e49bb6c411ebfe1f1 100644\n"
            "--- a/foo/bar\n"
            "+++ b/foo/bar2\n"
            "@ -1,1 +1,1 @@\n"
            "-blah blah\n"
            "+blah\n")
        diff2 = (
            "diff --git a/README b/README\n"
            "index 712544e4343bf04967eb5ea80257f6c64d6f42c7.."
            "f88b7f15c03d141d0bb38c8e49bb6c411ebfe1f1 100644\n"
            "--- a/README\n"
            "+++ b/README\n"
            "@ -1,1 +1,1 @@\n"
            "-blah blah\n"
            "+blah\n"
            "--n"
            "1.7.1\n")
        diff = preamble + diff1 + diff2

        files = self.tool.get_parser(diff).parse()
        self.assertEqual(len(files), 2)
        self.assertEqual(files[0].origFile, 'foo/bar')
        self.assertEqual(files[0].newFile, 'foo/bar2')
        self.assertEqual(files[0].origInfo,
                         '612544e4343bf04967eb5ea80257f6c64d6f42c7')
        self.assertEqual(files[0].newInfo,
                         'e88b7f15c03d141d0bb38c8e49bb6c411ebfe1f1')
        self.assertEqual(files[0].data, preamble + diff1)

        self.assertEqual(files[1].origFile, 'README')
        self.assertEqual(files[1].newFile, 'README')
        self.assertEqual(files[1].origInfo,
                         '712544e4343bf04967eb5ea80257f6c64d6f42c7')
        self.assertEqual(files[1].newInfo,
                         'f88b7f15c03d141d0bb38c8e49bb6c411ebfe1f1')
        self.assertEqual(files[1].data, diff2)

    def testParseDiffRevision(self):
>>>>>>> d0b8e956
        """Testing Git revision number parsing"""

        self.assertEqual(self.tool.parse_diff_revision('doc/readme', 'bf544ea'),
                         ('doc/readme', 'bf544ea'))
        self.assertEqual(self.tool.parse_diff_revision('/dev/null', 'bf544ea'),
                         ('/dev/null', PRE_CREATION))
        self.assertEqual(self.tool.parse_diff_revision('/dev/null', '0000000'),
                         ('/dev/null', PRE_CREATION))

    def test_file_exists(self):
        """Testing GitTool.file_exists"""

        self.assert_(self.tool.file_exists("readme", "e965047"))
        self.assert_(self.tool.file_exists("readme", "d6613f5"))

        self.assert_(not self.tool.file_exists("readme", PRE_CREATION))
        self.assert_(not self.tool.file_exists("readme", "fffffff"))
        self.assert_(not self.tool.file_exists("readme2", "fffffff"))

        # these sha's are valid, but commit and tree objects, not blobs
        self.assert_(not self.tool.file_exists("readme", "a62df6c"))
        self.assert_(not self.tool.file_exists("readme2", "ccffbb4"))

    def test_get_file(self):
        """Testing GitTool.get_file"""

        self.assertEqual(self.tool.get_file("readme", PRE_CREATION), '')
        self.assertEqual(self.tool.get_file("readme", "e965047"), 'Hello\n')
        self.assertEqual(self.tool.get_file("readme", "d6613f5"), 'Hello there\n')

        self.assertEqual(self.tool.get_file("readme"), 'Hello there\n')

        self.assertRaises(SCMError, lambda: self.tool.get_file(""))

        self.assertRaises(FileNotFoundError,
                          lambda: self.tool.get_file("", "0000000"))
        self.assertRaises(FileNotFoundError,
                          lambda: self.tool.get_file("hello", "0000000"))
        self.assertRaises(FileNotFoundError,
                          lambda: self.tool.get_file("readme", "0000000"))

    def test_parse_diff_revision_with_remote_and_short_SHA1_error(self):
        """Testing GitTool.parse_diff_revision with remote files and short SHA1 error"""
        self.assertRaises(
            ShortSHA1Error,
            lambda: self.remote_tool.parse_diff_revision('README', 'd7e96b3'))

    def test_get_file_with_remote_and_short_SHA1_error(self):
        """Testing GitTool.get_file with remote files and short SHA1 error"""
        self.assertRaises(
            ShortSHA1Error,
            lambda: self.remote_tool.get_file('README', 'd7e96b3'))


class PolicyTests(DjangoTestCase):
    fixtures = ['test_scmtools']

    def setUp(self):
        self.user = User.objects.create(username='testuser', password='')
        self.anonymous = AnonymousUser()
        self.repo = Repository.objects.create(
            name="test",
            path="example.com:/cvsroot/test",
            username="anonymous",
            tool=Tool.objects.get(name="CVS"))

    def test_repository_public(self):
        """Testing access to a public repository"""
        self.assertTrue(self.repo.is_accessible_by(self.user))
        self.assertTrue(self.repo.is_accessible_by(self.anonymous))

        self.assertTrue(self.repo in Repository.objects.accessible(self.user))
        self.assertTrue(
            self.repo in Repository.objects.accessible(self.anonymous))

    def test_repository_private_access_denied(self):
        """Testing no access to an inaccessible private repository"""
        self.repo.public = False
        self.repo.save()

        self.assertFalse(self.repo.is_accessible_by(self.user))
        self.assertFalse(self.repo.is_accessible_by(self.anonymous))

        self.assertFalse(self.repo in Repository.objects.accessible(self.user))
        self.assertFalse(
            self.repo in Repository.objects.accessible(self.anonymous))

    def test_repository_private_access_allowed_by_user(self):
        """Testing access to a private repository accessible by user"""
        self.repo.users.add(self.user)
        self.repo.public = False
        self.repo.save()

        self.assertTrue(self.repo.is_accessible_by(self.user))
        self.assertFalse(self.repo.is_accessible_by(self.anonymous))

        self.assertTrue(self.repo in Repository.objects.accessible(self.user))
        self.assertFalse(
            self.repo in Repository.objects.accessible(self.anonymous))

    def test_repository_private_access_allowed_by_review_group(self):
        """Testing access to a private repository accessible by review group"""
        group = Group.objects.create(name='test-group')
        group.users.add(self.user)

        self.repo.public = False
        self.repo.review_groups.add(group)
        self.repo.save()

        self.assertTrue(self.repo.is_accessible_by(self.user))
        self.assertFalse(self.repo.is_accessible_by(self.anonymous))

        self.assertTrue(self.repo in Repository.objects.accessible(self.user))
        self.assertFalse(
            self.repo in Repository.objects.accessible(self.anonymous))

    def test_repository_form_with_local_site_and_bad_group(self):
        """Testing adding a Group to a RepositoryForm with the wrong LocalSite."""
        test_site = LocalSite.objects.create(name='test')
        tool = Tool.objects.get(name='Subversion')
        group = Group.objects.create(name='test-group')

        svn_repo_path = 'file://' + os.path.join(os.path.dirname(__file__),
                                                 'testdata/svn_repo')

        form = RepositoryForm({
            'name': 'test',
            'path': svn_repo_path,
            'hosting_type': 'custom',
            'bug_tracker_type': 'custom',
            'review_groups': [group.pk],
            'local_site': test_site.pk,
            'tool': tool.pk,
        })
        self.assertFalse(form.is_valid())

        group.local_site = test_site
        group.save()

        form = RepositoryForm({
            'name': 'test',
            'path': svn_repo_path,
            'hosting_type': 'custom',
            'bug_tracker_type': 'custom',
            'review_groups': [group.pk],
            'tool': tool.pk,
        })
        self.assertFalse(form.is_valid())

    def test_repository_form_with_local_site_and_bad_user(self):
        """Testing adding a User to a RepositoryForm with the wrong LocalSite."""
        test_site = LocalSite.objects.create(name='test')
        tool = Tool.objects.get(name='Subversion')

        svn_repo_path = 'file://' + os.path.join(os.path.dirname(__file__),
                                                 'testdata/svn_repo')

        form = RepositoryForm({
            'name': 'test',
            'path': svn_repo_path,
            'hosting_type': 'custom',
            'bug_tracker_type': 'custom',
            'users': [self.user.pk],
            'local_site': test_site.pk,
            'tool': tool.pk,
        })
        self.assertFalse(form.is_valid())


class RepositoryFormTests(DjangoTestCase):
    fixtures = ['test_scmtools']

    def test_with_hosting_service_new_account(self):
        """Testing RepositoryForm with a hosting service and new account"""
        form = RepositoryForm({
            'name': 'test',
            'hosting_type': 'bitbucket',
            'hosting_account_username': 'testuser',
            'hosting_account_password': 'testpass',
            'tool': Tool.objects.get(name='Mercurial').pk,
            'bitbucket_repo_name': 'testrepo',
            'bug_tracker_type': 'none',
        })

        self.assertTrue(form.is_valid())

        repository = form.save()
        self.assertEqual(repository.name, 'test')
        self.assertEqual(repository.hosting_account.username, 'testuser')
        self.assertEqual(repository.hosting_account.service_name, 'bitbucket')
        self.assertEqual(repository.hosting_account.local_site, None)
        self.assertEqual(repository.extra_data['repository_plan'], '')

    def test_with_hosting_service_new_account_localsite(self):
        """Testing RepositoryForm with a hosting service, new account and LocalSite"""
        local_site = LocalSite.objects.create(name='testsite')

        form = RepositoryForm({
            'name': 'test',
            'hosting_type': 'bitbucket',
            'hosting_account_username': 'testuser',
            'hosting_account_password': 'testpass',
            'tool': Tool.objects.get(name='Mercurial').pk,
            'bitbucket_repo_name': 'testrepo',
            'bug_tracker_type': 'none',
            'local_site': local_site.pk,
        })

        self.assertTrue(form.is_valid())

        repository = form.save()
        self.assertEqual(repository.name, 'test')
        self.assertEqual(repository.local_site, local_site)
        self.assertEqual(repository.hosting_account.username, 'testuser')
        self.assertEqual(repository.hosting_account.service_name, 'bitbucket')
        self.assertEqual(repository.hosting_account.local_site, local_site)
        self.assertEqual(repository.extra_data['repository_plan'], '')

    def test_with_hosting_service_existing_account(self):
        """Testing RepositoryForm with a hosting service and existing account"""
        account = HostingServiceAccount.objects.create(username='testuser',
                                                       service_name='bitbucket')

        form = RepositoryForm({
            'name': 'test',
            'hosting_type': 'bitbucket',
            'hosting_account': account.pk,
            'tool': Tool.objects.get(name='Mercurial').pk,
            'bitbucket_repo_name': 'testrepo',
            'bug_tracker_type': 'none',
        })

        self.assertTrue(form.is_valid())

        repository = form.save()
        self.assertEqual(repository.name, 'test')
        self.assertEqual(repository.hosting_account, account)
        self.assertEqual(repository.extra_data['repository_plan'], '')

    def test_with_hosting_service_custom_bug_tracker(self):
        """Testing RepositoryForm with a custom bug tracker"""
        account = HostingServiceAccount.objects.create(username='testuser',
                                                       service_name='bitbucket')

        form = RepositoryForm({
            'name': 'test',
            'hosting_type': 'bitbucket',
            'hosting_account': account.pk,
            'tool': Tool.objects.get(name='Mercurial').pk,
            'bitbucket_repo_name': 'testrepo',
            'bug_tracker_type': 'custom',
            'bug_tracker': 'http://example.com/issue/%s',
        })

        self.assertTrue(form.is_valid())

        repository = form.save()
        self.assertFalse(repository.extra_data['bug_tracker_use_hosting'])
        self.assertEqual(repository.bug_tracker, 'http://example.com/issue/%s')
        self.assertFalse('bug_tracker_type' in repository.extra_data)

    def test_with_hosting_service_bug_tracker_service(self):
        """Testing RepositoryForm with a bug tracker service"""
        account = HostingServiceAccount.objects.create(username='testuser',
                                                       service_name='bitbucket')

        form = RepositoryForm({
            'name': 'test',
            'hosting_type': 'bitbucket',
            'hosting_account': account.pk,
            'tool': Tool.objects.get(name='Mercurial').pk,
            'bitbucket_repo_name': 'testrepo',
            'bug_tracker_type': 'bitbucket',
            'bug_tracker_hosting_account_username': 'testuser',
            'bug_tracker-bitbucket_repo_name': 'testrepo',
        })

        self.assertTrue(form.is_valid())

        repository = form.save()
        self.assertFalse(repository.extra_data['bug_tracker_use_hosting'])
        self.assertEqual(repository.bug_tracker,
                         'http://bitbucket.org/testuser/testrepo/issue/%s/')
        self.assertEqual(repository.extra_data['bug_tracker_type'],
                         'bitbucket')
        self.assertEqual(
            repository.extra_data['bug_tracker-bitbucket_repo_name'],
            'testrepo')
        self.assertEqual(
            repository.extra_data['bug_tracker-hosting_account_username'],
            'testuser')

    def test_with_hosting_service_with_hosting_bug_tracker(self):
        """Testing RepositoryForm with hosting service's bug tracker"""
        account = HostingServiceAccount.objects.create(username='testuser',
                                                       service_name='github')
        account.data['authorization'] = {
            'token': '1234',
        }
        account.save()

        form = RepositoryForm({
            'name': 'test',
            'hosting_type': 'github',
            'hosting_account': account.pk,
            'tool': Tool.objects.get(name='Git').pk,
            'repository_plan': 'public',
            'github_public_repo_name': 'testrepo',
            'bug_tracker_use_hosting': True,
            'bug_tracker_type': 'googlecode',
        })
        form.validate_repository = False

        self.assertTrue(form.is_valid())

        repository = form.save()
        self.assertTrue(repository.extra_data['bug_tracker_use_hosting'])
        self.assertEqual(repository.bug_tracker,
                         'http://github.com/testuser/testrepo/issues#issue/%s')
        self.assertFalse('bug_tracker_type' in repository.extra_data)
        self.assertFalse('bug_tracker-github_public_repo_name'
                         in repository.extra_data)
        self.assertFalse('bug_tracker-hosting_account_username'
                         in repository.extra_data)

    def test_with_hosting_service_no_bug_tracker(self):
        """Testing RepositoryForm with no bug tracker"""
        account = HostingServiceAccount.objects.create(username='testuser',
                                                       service_name='bitbucket')

        form = RepositoryForm({
            'name': 'test',
            'hosting_type': 'bitbucket',
            'hosting_account': account.pk,
            'tool': Tool.objects.get(name='Mercurial').pk,
            'bitbucket_repo_name': 'testrepo',
            'bug_tracker_type': 'none',
        })

        self.assertTrue(form.is_valid())

        repository = form.save()
        self.assertFalse(repository.extra_data['bug_tracker_use_hosting'])
        self.assertEqual(repository.bug_tracker, '')
        self.assertFalse('bug_tracker_type' in repository.extra_data)

    def test_with_hosting_service_with_existing_custom_bug_tracker(self):
        """Testing RepositoryForm with existing custom bug tracker"""
        repository = Repository(name='test',
                                bug_tracker='http://example.com/issue/%s')

        form = RepositoryForm(instance=repository)
        self.assertFalse(form._get_field_data('bug_tracker_use_hosting'))
        self.assertEqual(form._get_field_data('bug_tracker_type'), 'custom')
        self.assertEqual(form.initial['bug_tracker'],
                         'http://example.com/issue/%s')

    def test_with_hosting_service_with_existing_bug_tracker_service(self):
        """Testing RepositoryForm with existing bug tracker service"""
        repository = Repository(name='test')
        repository.extra_data['bug_tracker_type'] = 'bitbucket'
        repository.extra_data['bug_tracker-bitbucket_repo_name'] = 'testrepo'
        repository.extra_data['bug_tracker-hosting_account_username'] = \
            'testuser'

        form = RepositoryForm(instance=repository)
        self.assertFalse(form._get_field_data('bug_tracker_use_hosting'))
        self.assertEqual(form._get_field_data('bug_tracker_type'), 'bitbucket')
        self.assertEqual(
            form._get_field_data('bug_tracker_hosting_account_username'),
            'testuser')

        self.assertTrue('bitbucket' in form.bug_tracker_forms)
        self.assertTrue('default' in form.bug_tracker_forms['bitbucket'])
        bitbucket_form = form.bug_tracker_forms['bitbucket']['default']
        self.assertEqual(
            bitbucket_form.fields['bitbucket_repo_name'].initial,
            'testrepo')

    def test_with_hosting_service_with_existing_bug_tracker_using_hosting(self):
        """Testing RepositoryForm with existing bug tracker using hosting service"""
        account = HostingServiceAccount.objects.create(username='testuser',
                                                       service_name='bitbucket')
        repository = Repository(name='test',
                                hosting_account=account)
        repository.extra_data['bug_tracker_use_hosting'] = True
        repository.extra_data['bitbucket_repo_name'] = 'testrepo'

        form = RepositoryForm(instance=repository)
        self.assertTrue(form._get_field_data('bug_tracker_use_hosting'))<|MERGE_RESOLUTION|>--- conflicted
+++ resolved
@@ -1247,15 +1247,11 @@
             os.path.join(os.path.dirname(__file__), 'testdata', filename), \
             'r').read()
 
-<<<<<<< HEAD
     def _get_file_in_diff(self, diff, filenum=0):
         return self.tool.get_parser(diff).parse()[filenum]
-=======
-    def _getFileInDiff(self, diff, filenum=0):
         files = self.tool.get_parser(diff).parse()
         self.assertTrue(filenum < len(files))
         return files[filenum]
->>>>>>> d0b8e956
 
     def test_ssh(self):
         """Testing a SSH-backed git repository"""
@@ -1482,9 +1478,6 @@
         self.assertEqual(files[0].newInfo,
                          'e88b7f15c03d141d0bb38c8e49bb6c411ebfe1f1')
 
-<<<<<<< HEAD
-    def test_parse_diff_revision(self):
-=======
     def test_parse_diff_with_deleted_binary_files(self):
         """Testing Git diff parsing with deleted binary files"""
         diff = "diff --git a/foo.bin b/foo.bin\n" \
@@ -1561,8 +1554,7 @@
                          'f88b7f15c03d141d0bb38c8e49bb6c411ebfe1f1')
         self.assertEqual(files[1].data, diff2)
 
-    def testParseDiffRevision(self):
->>>>>>> d0b8e956
+    def test_parse_diff_revision(self):
         """Testing Git revision number parsing"""
 
         self.assertEqual(self.tool.parse_diff_revision('doc/readme', 'bf544ea'),
