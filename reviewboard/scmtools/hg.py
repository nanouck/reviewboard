--- conflicted
+++ resolved
@@ -231,19 +231,16 @@
             hg_ui = ui.ui()
             hg_ui.setconfig('ui', 'interactive', 'off')
 
-<<<<<<< HEAD
-        hg_ui.setconfig('ui', 'ssh', 'rbssh --rb-local-site=%s' % local_site)
-=======
         # Check whether ssh is configured for mercurial. Assume that any
         # configured ssh is set up correctly for this repository.
         hg_ssh = hg_ui.config('ui', 'ssh')
 
         if not hg_ssh:
             logging.debug('Using rbssh for mercurial')
-            hg_ui.setconfig('ui', 'ssh', 'rbssh')
+            hg_ui.setconfig('ui', 'ssh', 'rbssh --rb-local-site=%s'
+                            % local_site)
         else:
             logging.debug('Found configured ssh for mercurial: %s' % hg_ssh)
->>>>>>> 1cea185e
 
         self.repo = hg.repository(hg_ui, path=repoPath)
 
